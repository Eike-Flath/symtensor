--- conflicted
+++ resolved
@@ -51,41 +51,6 @@
 #  - outer product
 #  - tensordot, but `axes > 1` does not work for `num_indep_factors > 1`.
 #  
-<<<<<<< HEAD
-# ## Known bugs: 
-#  - [ ] Addition of some partially decomposed tensors doesn't work, potentially too many splits (?)
-#  - [ ] Storage format doesn't use `_data`.
-#  - [ ] Inherits from `PermClsSymmetricTensor` instead of `SymmetricTensor`
-#  - [ ] `repr(A)` doesn't work (partly because `_data` is not used)
-#  - [ ] Symmetrized ops use non-symmetrized NumPy versions (`np.tensordot` instead of `symalg.tensordot`)
-#  - [ ] `multinomial` is an extremely poor name to indicate a contraction.
-#  
-# ## Open To-dos
-#  - [ ] tensordot, with axes >1 working for `num_indep_factors > 1`.
-#  - [ ] splitting off more independent factors with corresponding weights as so: `(a,b,c,...) -> (a,b,c-d,d,...)
-#  - [ ] all of the above for `num_indep_factors > 4`.
-#  - [ ] tensor.weights typically has many zeros, exploit this?
-#  - [ ] symmetrized operations use inefficient patterns:
-#    + `torch.prod(torch.tensor([...]))`
-#    + underuse of vectorized operations. Compare the `contract_all_indices_with_vector()` with the following:
-#      ```python
-#      def contract_all_indices_with_vector(self, x):
-#          return (self.weights * self.factors.dot(x)**self.multiplicities).sum()
-#      ```
-#  - [ ] Check if there is duplication of functionality already in `symtensor.utils`
-#  - [ ] `__getitem__` should not use hard-coded keys, and work for any rank.
-#  
-# ## Storage format
-#
-# - `multiplicities`: are stored as a tuple of integers.  
-#   Within one tensor, all terms have the same number of multiplicities.  
-#   (**AR**: I find this restriction super unintuitive.)
-# - `factors`: Always a 2D array; first index corresponds to $λ$. I.e., given
-#   \begin{equation}
-#   T_{ij} = \sum_m λ^m u^m_i \odot u^m_j
-#   \end{equation}
-#   the $u$ elements are indexed as $u[m,i]$ and $u[m,j]$.
-=======
 #  ## Known bugs: 
 #  - [x] Addition of some partially decomposed tensors doesn't work, potentially too many splits (fixed now.)
 #  
@@ -97,7 +62,15 @@
 #  - [ ] splitting off more independent factors with corresponding weights as so: `(a,b,c,...) -> (a,b,c-d,d,...)
 #  - [ ] all of the above for `num_indep_factors > 4`.
 #  - [ ] tensor.weights typically has many zeros, exploit this? (with tensorly? TensorTrains?)
->>>>>>> a03253df
+#  - [ ] symmetrized operations use inefficient patterns:
+#    + `torch.prod(torch.tensor([...]))`
+#    + underuse of vectorized operations. Compare the `contract_all_indices_with_vector()` with the following:
+#      ```python
+#      def contract_all_indices_with_vector(self, x):
+#          return (self.weights * self.factors.dot(x)**self.multiplicities).sum()
+#      ```
+#  - [ ] Check if there is duplication of functionality already in `symtensor.utils`
+#  - [ ] `__getitem__` should not use hard-coded keys, and work for any rank.
 
 # %% tags=["remove-input"]
 from __future__ import annotations
@@ -439,21 +412,12 @@
         """
         Find min. number of multiplicities such that multiplicities are equal.
         
-<<<<<<< HEAD
         Parameters 
         ----------
         other: Tensor to which multiplicities should be matched.
         
         Returns
         -------
-=======
-        Parameters: 
-        ----------
-        other: Tensor to which multiplicities should be matched.
-        
-        Returns: 
-        ----------
->>>>>>> a03253df
         m: tuple[int]
             new multiplicity
         
@@ -1444,13 +1408,8 @@
 # \end{align*}
 
 # %%
-<<<<<<< HEAD
-@DecompSymmetricTensor.implements(np.tensordot)
-def symmetric_tensordot(self, other: DecompSymmetricTensor, axes: int=2) -> Union[DecompSymmetricTensor, float]: 
-=======
 @DecompSymmetricTensor.implements(symalg.tensordot)
-def symmetric_tensordot(self, other: DecompSymmetricTensor, axes: int = 2, return_list = False) -> Union[DecompSymmetricTensor, float]: 
->>>>>>> a03253df
+def symmetric_tensordot(self, other: DecompSymmetricTensor, axes: int=2, return_list = False) -> Union[DecompSymmetricTensor, float]: 
     #check if compatible
     if axes == 0: 
         return symmetric_outer(self,other)
