# -*- coding: utf-8 -*-
# ---
# jupyter:
#   jupytext:
#     formats: py:percent,ipynb
#     notebook_metadata_filter: -jupytext.text_representation.jupytext_version,-jupytext.kernelspec
#     text_representation:
#       extension: .py
#       format_name: percent
#       format_version: '1.3'
#   kernelspec:
#     display_name: statGLOW
#     language: python
#     name: statglow
# ---

# %% [markdown]
# # Symmetric tensor class

# %%
from __future__ import annotations
from warnings import warn
from ast import literal_eval
import itertools
import math  # For operations on plain Python objects, math can be 10x faster than NumPy
import numpy as np
from pydantic import BaseModel

from typing import Union, ClassVar, Iterator, Generator, Dict, List, Tuple, Set
import statGLOW
<<<<<<< HEAD
from statGLOW.smttask_ml.scityping import Array, Serializable
from statGLOW.stats.einsum_tools import einsum_path, einsum
=======
from statGLOW.smttask_ml.scityping import Serializable, Array, DType
>>>>>>> 28ab8f69

# %%
if __name__ == "__main__":
    import holoviews as hv
    hv.extension('bokeh')

# %%
__all__ = ["SymmetricTensor"]

# %% [markdown]
# ## Rationale
#
# If we naively store tensors as high-dimensional arrays, they quickly grow quite large. However, reality does not need to be so bad, for two main reasons:
# 1. Since tensors must be symmetric, a fully specified tensor contains a lot of redundant information.
# 2. In practice, certain terms might be more important than others – e.g. the diagonal elements $A_{ii\dotsb}$.
#
# We want to avoid storing each element of the tensor, while still being efficient with those elements we do store. In particular, “similar” terms (like diagonal terms) should be stored as arrays, so that looping remains efficient and certain vectorized operations remain possible.

# %% [markdown]
# ## Approach
#
# Construct a `SymmetricTensor` class for which the outward interface is similar to an array: `A[1,2,3]` retrieves the tensor component $A_{123}$.
#
# Internally, components are grouped into permutation classes based on the form of their index. For example, all components with indices of the form `'iiii'` are grouped into one array; similarly for `'iij'`, etc. Instead of an array, a permutation class can also be associated to a single value. For example, if components of the form `'ijkl'` should all be zero, we simply associate zero to that class, instead of allocating a potentially large array of size $\frac{d(d-1)(d-2)(d-3)}{4!}$ elements.

# %% [markdown]
# **Situations where a `SymmetricTensor` may be well suited**
#
# - Constructing tensors while ensuring they are symmetric.
# - Storing symmetric tensors in a memory-efficient manner.
# - Computing combinatorics for particular terms (number of equivalent permutations; number of independent components within an “permutation class”)
# - Iterating over particular permutation classes (e.g. all terms of the form `'iijk'`).
# - Iterating over the entire tensor, when the order does not matter.
# - Broadcasted operations on permutation classes.
# - Random access of a specific entry.
#   (The current implementation is not quite $\mathcal{O}(1)$, but compensates by the much lower memory size compared to a dense array.)
#
# **Situations for which a `SymmetricTensor` may be less well suited:**
#
# - Slicing a tensor as a normal array (per axis).
#   (It might be possible to implement this, although with additional overhead compared to normal arrays.)
# - Broadcasted operations on the whole tensor.
#   (While it might possible to get this to work, it likely would not be much faster than just looping.)
# - Unsupported array operations.
#   Most operations (like `.dot`) are not implemented, but could be added as needed.
#
# In short, with a `SymmetricTensor` one gains a much reduced memory footprint for large tensors and very efficient operations on permutation classes, which are paid for by less efficient operations on the tensor as a whole.

# %% [markdown]
# ### Further development
#
# In this initial version, `SymmetricTensor` is more of a framework than a full-featured class. It has the basic indexing support that felt necessary for basic usage as a storage container, so that we can start using it and add features as they become needed.
#
# I anticipate that a lot of the work with `SymmetricTensor` will revolve around building different iterators for the tensor components (per row, per column, etc.). Most features we will need can likely be written a few simple lines once we have an appropriate iterator.

# %% [markdown]
# ### Notation & conceptual design
#
# **Multi-index**
#
# A particular element of a tensor $A$ of rank $r$ is denoted $A_{i_1,\dotsc,i_r}$. For notational brevity, we use $I$ to denote the multi-index, i.e.
# $$I := i_1,\dotsc,i_r\,.$$
# When the rank of the multi-index is important, we may use $I_r$.
#
# **Index class**
#
# The basic property of a symmetric tensor $A$ of rank $r$ is that for any permutation $σ \in S_r$,
# $$A_{I} = A_{σ(I)} \,.$$
# Thus the existence of a permutation such that $I' = σ(I)$ defines an equivalence relation on the set of multi-indices. An *index class* is the set of all indices satisfying this relation, and is denoted by with a representative element of that classes:
# $$\hat{I} := \{I' \in \mathbb{R}^r | \exists σ \in S_r, I' = σ(I)\} \,.$$
#
# In this implementation, w typically select the representative index by grouping equal indices, sorting groups first in decreasing multiplicity, and then in increasing index value.
#
# **Permutation class**
#
# A *permutation class* is a set of index classes which have the same index repetition pattern; for example, $\widehat{1110}$ and $\widehat{2220}$ both have four indices, with one repeated three times. We can represent these classes in two different ways:
#
# - A string: `'iiij'`;
# - A tuple of repetitions: `(3, 1)`
#
# The first notation is used for public-facing functions. The second is used internally and is described in more detail [below](#Indexing-utilities).
#
# There are a few advantages to grouping permutation classes:
#
# - The number of permutation classes is independent of $r$ (if we allow for empty classes).
# - Index classes in the same permutation class all have the same size.
#
# We also define
#
# - The **multiplicity** of a permutation class as the size of each of its index classes.
# - The **size** of a permutation class as the number of index classes it contains.
#
# **Notation summary**
#
# | Symbol | Desc| Examples |
# |------|-----|----------|
# |$d$|dimension| 2 |
# |$r$|rank| 4 |
# | $I$ | Multi-index | $1010$<br>$1011$ |
# | $\hat{I}$ | Index class | $\widehat{0011}$<br>$\widehat{1110}$ |
# | $\hat{σ}$ | Permutation class | `iijj`<br>`iiij` |
# |$γ_{\hat{σ}}$|multiplicity|6<br>4|
# |$s_{\hat{σ}}$|size|1<br>2|
#
# NB: In code, we usually just write $σ$ instead of $\hat{σ}$.

# %% [markdown]
# **Storage**
#
# Tensors are stored as dictionaries, containing one flat array per permutation class. Additionally, if all entries associated to a permutation are equal, we allow storing that value as a scalar. For example, a rank 3, dimension 3 tensor $A$ would be stored as three arrays:
#
# | $\hat{σ}$ | values |
# |-----------|--------|
# |`iii` | $$(A_{000}, A_{111}, A_{222})$$ |
# |`iij` | $$(A_{001}, A_{002}, A_{110}, A_{112}, A_{220}, A_{221})$$ |
# |`ijk` | $$(A_{012})$$ |
#
# Each array value is associated to an index class. Helper functions are provided to iterate over index classes in a consistent, predictable order, so that the position in an array suffices to associate a value to an index class. (See [`index_iter`](#index_iter).)
#
# This design has the following advantages:
#
# - The number of different arrays one needs to maintain is determined only by the rank of the matrix, and remains modest. For example, a rank-4 tensor requires only 4 arrays. The overhead due to the additional Python structures should thus be manageable, and large dimensional tensors maximally benefit from NumPy's memory efficiencies since they are stored as a few long, flat arrays.
# - Tensors with additional structure (e.g. diagonal tensors) can be efficiently represented by assigning a scalar (typically 0) to potentially large permutation classes.
# - Sums over a tensor can conceivably be performed by a vectorized operation on the array of a permutation class, then multiplying the result by the multiplicity of that class.
#

# %% [markdown]
# ### Usage

# %%
if __name__ == "__main__":
    from symmetric_tensor import SymmetricTensor

# %% [markdown]
# When created, `SymmetricTensors` default to being all zero. Note that only one scalar value is saved per “permutation class”, making this especially space efficient.

    # %%
    A = SymmetricTensor(rank=4, dim=6)
    #display(A)

# %% [markdown]
# Each permutation class can be assigned either a scalar, or an array of length matching the number of independent components of that class. For example, to make a tensor with 1 on the diagonal and different non-zero values for the double paired terms `'iijj'`, we can do the following.
# Note the use of `get_class_size` to avoid having to compute how many independent `'iijj'` terms there are.

    # %%
    A['iiii'] = 1
    A['iijj'] = np.arange(A.get_class_size('iijj'))
    #display(A)

# %% [markdown]
# The `indep_iter` and `index_iter` methods can be used to obtain a list of values where *each independent component appears exactly once*. Note that component values stored as scalars are expanded to the size of their class.

    # %%
    hv.Table(zip((str(idx) for idx in A.index_iter()),
                 A.indep_iter()),
             kdims=["broadcastable index"], vdims=["value"])

# %% [markdown]
# Conversely, the `flat` method will return as many times as it appears in the full tensor, as though it was called on a dense representation of that tensor (although the order will be different).
#
# `flat_index` returns the index associated to each value.

    # %%
    hv.Table(zip(A.flat_index, A.flat), kdims=["index"], vdims=["value"])

# %% [markdown]
# The number of independent components can be retrieved with the `size` attribute.

    # %%
    A.size

# %% [markdown]
# To get the size of the full tensor, we need to multiply each permutation class $\hat{σ}$ size by its multiplicity $γ_{\hat{σ}}$ (the number of times components of that class are repeated due to symmetry).

    # %%
    (math.prod(A.shape)
     == sum(A.get_class_size(σcls)*A.get_class_multiplicity(σcls)
            for σcls in A.perm_classes)
     == A.dim**A.rank
     == 1296)

# %% [markdown]
# Like the sparse arrays of *scipy.sparse*, a `SymmetricTensor` has a `.todense()` method which returns the equivalent dense NumPy array.

    # %%
    Adense = A.todense()

    # %% tags=["hide-input"]
    l1 = str(Adense[:1,:2])[:-1]
    l2 = str(Adense[1:2,:2])[1:]
    print(l1[:-1] + "\n\n   ...\n\n  " + l1[-1] + "\n\n"
          + " " + l2[:-2] + "\n\n   ...\n\n  " + l2[-2] + "\n\n...\n\n" + l2[-1])


# %% [markdown]
# ### Ingredients
#
# - [x] Function which, from a rank $r$, construct a list of permutation classes which partition the set of indices (each index belongs to exactly one class).
#   $r=3 \to \{iii, iij, ijk\}$
# - [x] Function which infers the permutation class from a tuple of actual indices.
#   + `SymmetricTensor.get_perm_class`
# - [ ] Efficient formula to compute, given a multidimensional index $I$ and its permutation class $\hat{σ}$, which is the corresponding position in that class' data vector.
#   + At present this is done by iterating all tensor indices in a class until we find a match.
#     Is it possible to do better ? (Considering that things like `factorial` can be pretty expensive, I'm not sure where the break-even point would even be between iterating and computing the index directly.)
# - [x] Efficient iterators:
#   + `indep_iter` & `index_iter` return each independent component once.
#   + `index_iter` returns indices compatible with advanced indexing, for more efficient operations on the dense tensor. (Loops over symmetric-equivalent indices are done in C.)
# - [ ] Standard `__iter__` iterator
#   + Should return symmetric sub-arrays of rank $r-1$, like `__iter__` on a dense array would.
# - [x] Per-class index iterator:
#   + `indep_iter` & `index_iter` accept an option permutation class argument.
# - [x] `tensor['iij']` returns the data vector for permutation class `'iij'`.
# - [x] Assignment to both classes or individual components
# - [ ] Assignment of callbacks (both with and without arguments) instead of values:
#   + Argument-less callbacks only as class defaults.
#   + Argument callbacks should take an index tuple as argument
#   + So that they have the same interface as arrays, callbacks are wrapped with an object which maps `__getitem__` to their arguments. Same as we do in `CumulantCollection`.
# - [x] Formula for the size of a data vector to allocate for each permutation class: Given a permutation class, how many independent tensor components does it represent.
#   + $s_{\hat{σ}} = \frac{d(d-1)\dotsb(d-l+1)}{m_1!m_2!\dotsb m_r!}$, where $l$ is the number of different indices in the class and $m_n$ is the number of different indices which appear $n$ times.
#   + `SymmetricTensor.get_class_size`
# - [x] Formula for the combinatorial factor (*multiplicity*) of each class: Given an index, how many distinct tensor components are associated to that index by symmetry.
#   + $γ_{\hat{σ}} = \binom{r}{m_1,m_2,\dotsc,m_r} = \frac{r!}{m_1!m_2!\dotsb m_l!}$, where $l$ is the number of different indices in the class and $m_n$ is the number of times index $n$ appears.
#   + `SymmetricTensor.get_class_multiplicity`
# - Identities ($\hat{σ}$ denotes a permutation class):
#   + $\sum_{\hat{σ}} s_{\hat{σ}} γ_{\hat{σ}} = d^r$
#   + $\sum_{\hat{σ}} s_{\hat{σ}} = \binom{d + r - 1}{r}$

# %% [markdown]
# ## Implementation

# %% [markdown]
# > **Note**: There is a bijective map between string representations of permutation classes – `'iijk'` – and count representations – `(2,1,1)`. Public methods of `SymmetricTensor` use strings, while private methods use counts.

# %% [markdown]
# ### `_indexcounts`
# Helper function for `SymmetricTensor.perm_classes`.
# Returns iterator, which generates all unique sets of index counts in the string representation of a permutation class up to permutation. For example, the counts for class `'iij'` are represented as `[2, 1]`. The resulting output has the shape $[[c_1, \dots], [c_1', \dots], \dots]$. Each list can have variable length, depending on the number of unique indices in that set.
#
# This function uses recursion to deal with the variable length of the count list. It applies three rules:
# - The *number of indices* must not exceed the rank.
#   This is enforced with the `remaining_idcs` argument.
# - The *sum of counts* must not exceed the rank.
#   This is enforced with the `remaining_counts` argument.
# - A count $c_k$ cannot be greater than $c_{k-1}$
#   This avoids duplicates like `'iij'` and `ijj`
#   and is enforced with the `max_count` argument.
#
# > The particular case when `remaining_counts` = `max_count` = 0 is treated specially, to ensureit  returns `[[]]` (rather than `[[0]]`).

# %%
# NB: Index counts are also internally used as class labels
def _indexcounts(remaining_idcs, remaining_counts, max_count):
    """
    Return iterator, which generates all unique sets of index counts in the
    string representation of a permutation class up to permutation.
    """
    assert remaining_counts <= remaining_idcs * max_count
    if remaining_counts <= max_count:
        if remaining_counts == 0:
            # This can happen with a rank 0 tensor; in that case, remaining_idcs = remaining_counts = max_count = 0
            # In this case, return an empty iterator – there are no indices left
            yield []
        else:
            yield [remaining_counts]
    if remaining_idcs > 1:
        for c in range(min(remaining_counts-1, max_count), 0, -1):
            for subcounts in _indexcounts(
                  remaining_idcs-1, remaining_counts-c, max_count=c):
                yield [c] + subcounts


# %% [markdown]
# ### `multinom`
# Applies
# $$\binom{n}{k_1,k_2,\dotsc,k_m} = \binom{n}{k_1} \binom{n-k_1}{k_2} \dotsb \binom{n-\sum_{i<m} k_i}{k_m} \,.$$
# Each binomial term is computed with `math.comb`.
# The $k_i$ terms are first sorted, since $\binom{n}{k}$ is less computationally expensive when $k$ is close to 0 or $n$.

# %%
def multinom(n: int, klst: List[int]) -> int:
    klst = sorted(filter(None, klst))  # `filter` removes 0 elements
    s = sum(klst)
    if s < n:
        warn("Extending `klst` so that Σk = n.")
        klst.append(n-s)
    elif s > n:
        raise ValueError("Sum of `klst` values exceeds n.")
    nlst = [n] + list(n - np.cumsum(klst[:-1]))
    if nlst[-1] > n:
        return 0
    return math.prod(math.comb(n, k) for n, k in zip(nlst, klst))


# %% [markdown]
# ### `index_iter`
#
# Given an permutation class and a dimension, `index_iter` produces a generator which yields all the *index classes* for that *permutation class*, in the order in which they would be stored as a flat vector.
# For example, if the class and dimension are `'iij'` and `3` respectively, then the generator would yield, in sequence:
#
# > `(0,0,1)`, `(0,0,2)`, `(1,1,0)`, `(1,1,2)`, `(2,2,0)`, `(2,2,1)`
#
# If instead we had class=`'iijj'` and dimension=`3`, then the indices would be
#
# > `(0,0,1,1)`, `(0,0,2,2)`, `(1,1,2,2)`
#
# Note that the index generator is aware of index equivalences due to symmetry, which is why in the latter example, `(1,1,0,0)` is not returned. In other words, only one representative from each index class is returned.
#
# The implementation iterates through index positions from left to right and exploits the fact that index class representatives are ordered from highest to lowest index multiplicity: if the multiplicities of the current ($j$) and previous ($i$) indices match, then they are permutable, and only values $j > i$ are returned. Thus, the logic for generating the indices $j$ at a single position looks as follows:
# [![](https://mermaid.ink/img/eyJjb2RlIjoiZ3JhcGggTFJcbiAgICBpbnB1dHNbcHJldmlvdXMgaW5kZXg6IGk8YnI-Y3VycmVudCBpbmRleDogajxicj5tdWx0aXBsaWNpdHkgb2YgaTogbWk8YnI-bXVsdGlwbGljaXR5IG9mIGo6IG1qPGJyPmFzc2lnbmVkIGluZGljZXM6IEldICAtLT4gQ3ttaSA9PSBtaiA_fVxuICAgIEMgLS0-fHllc3wgRFtcInlpZWxkIGogPiBpLCBqIOKIiSBJXCJdXG4gICAgQyAtLT58bm98IEVbXCJ5aWVsZCBqIOKJoCBpLCBqIOKIiSBJXCJdIiwibWVybWFpZCI6e30sInVwZGF0ZUVkaXRvciI6ZmFsc2UsImF1dG9TeW5jIjp0cnVlLCJ1cGRhdGVEaWFncmFtIjpmYWxzZX0)](https://mermaid-js.github.io/mermaid-live-editor/edit/##eyJjb2RlIjoiZ3JhcGggTFJcbiAgICBpbnB1dHNbcHJldmlvdXMgaW5kZXg6IGk8YnI-Y3VycmVudCBpbmRleDogajxicj5tdWx0aXBsaWNpdHkgb2YgaTogbWk8YnI-bXVsdGlwbGljaXR5IG9mIGo6IG1qPGJyPmFzc2lnbmVkIGluZGljZXM6IEldICAtLT4gQ3ttaSA9PSBtaiA_fVxuICAgIEMgLS0-fHllc3wgRFtcInlpZWxkIGogPiBpLCBqIOKIiSBJXCJdXG4gICAgQyAtLT58bm98IEVbXCJ5aWVsZCBqIOKJoCBpLCBqIOKIiSBcIl0iLCJtZXJtYWlkIjoie30iLCJ1cGRhdGVFZGl0b3IiOmZhbHNlLCJhdXRvU3luYyI6dHJ1ZSwidXBkYXRlRGlhZ3JhbSI6ZmFsc2V9)
#
# > **NOTE** Each index returned is only one of possibly many equivalent permutations. The `SymmetricTensor.index_iter` method, in contrast to this function, combines all these permutations (i.e. all elements of the index class) into a single “[advanced index]”(https://numpy.org/doc/stable/reference/arrays.indexing.html#advanced-indexing).

# %%
def _subindex_iter(mult: Tuple[int], dim: int, prev_i: int, assigned_i: Set[int]):
    """
    Implements logic in flowchart for one index position.
    :param:mult:   List of multiplicities, starting with the previous one.
    :param:dim:    Dimension along each axis
    :param:prev_i: Current index value at the previous position
    :param:assigned_i: All indices (excluding `prev_i`) which have already been
        assigned at another position.
    """
    m = mult[1]
    if mult[0] == mult[1]:
        if len(mult) == 2:
            for j in range(prev_i+1, dim):
                if j in assigned_i:
                    continue
                yield [j]*m
        else:
            for j in range(prev_i+1, dim):
                if j in assigned_i:
                    continue
                for subidx in _subindex_iter(mult[1:], dim, j, assigned_i|{prev_i}):
                    yield subidx + [j]*m  # Append is faster than prepend; we will reverse at end
    else:
        if len(mult) == 2:
            for j in range(dim):
                if j not in assigned_i|{prev_i}:
                    yield [j]*m
        else:
             for j in itertools.chain(range(0, prev_i), range(prev_i+1, dim)):
                if j in assigned_i:
                    continue
                for subidx in _subindex_iter(mult[1:], dim, j, assigned_i|{prev_i}):
                    yield subidx + [j]*m  # Append is faster than prepend; we will reverse at end


# %%
def index_iter(perm_class: Tuple[int], dim: int) -> Generator[Tuple[int]]:
    """
    Given a permutation class and a dimension, return a generator which yields all
    the indices for that class, in the order in which they would be stored as
    a flat vector.
    """
    rank = sum(perm_class)
    idx = []

    if len(perm_class) == 0:  # Rank-0 tensor
        # Single, scalar value; associated to empty tuple
        yield ()
    if len(perm_class) == 1:  # Diagonal terms
        for i in range(dim):
            yield (i,)*rank
    elif len(perm_class) > dim:
        # Cannot have more distinct indices than than there are dimensions
        # => return an empty iterator
        return
    else:
        for i in range(dim):
            m = perm_class[0]
            for subidx in _subindex_iter(perm_class, dim, i, set()):
                yield tuple(reversed(subidx + [i]*m))


# %% [markdown]
# ### Indexing utilities
#
# `_get_perm_class`: Given either a tuple of numerical indices (`(3, 0, 3)`) or string indices (`('j','i', 'j')`), return the tuple representing the permutation class it belongs to (`(2, 1)`).
# Note that a string index must be split into a tuple of single chars.

# %%
def _get_perm_class(key: Tuple[int,str]) -> Tuple[int]:
    """
    Given either a tuple of numerical indices (`(3, 0, 3)`) or string indices
    (`('j','i', 'j')`), return the tuple representing the permutation class it
    belongs to (`(2, 1)`).

    .. Caution:: Note that a string index must be split into a tuple of single
       chars.
    """
    #_, i_counts = np.unique(key, return_counts=True)
    i_counts = (len(list(grouper)) for _, grouper in itertools.groupby(sorted(key)))
    return tuple(sorted(i_counts, reverse=True))


# %% [markdown]
# `_get_perm_class_size`: Return the number of independent components in the given permutation class.
# Computed as
# $$s_{\hat{I}} = \frac{d(d-1)\dotsb(d-l+1)}{m_1!m_2!\dotsb m_r!} \,,$$
# where $r$ is the rank, $l$ is the number of different indices in the class and $m_n$ is the number of different indices which appear $n$ times in $I$. Examples:
#
# | $\hat{I}$ | $\hat{I}$ (str) | $l$ | $m$ |
# |-----------|-----------------|-----|-----|
# |`(3,2)`    | `iiijj`         | 2   | 0, 1, 1, 0, 0 |
# |`(1,1,1)`  | `ijk`           | 3   | 3, 0, 0 |

# %%
def _get_perm_class_size(perm_class: Tuple[int], dim: int) -> int:
    counts = perm_class
    rank = sum(counts)
    l = len(counts)
    permutable_groups = [counts.count(c) for c in range(1, rank+1)]
    res = (math.prod(range(dim, dim-l, -1))
           / math.prod(math.factorial(m) for m in permutable_groups))
    assert res.is_integer()
    return int(res)


# %% [markdown]
# `_get_index_representative`: Each set of indices equivalent under permutation has one representative index, given by grouping identical indices, then sorting first by repeat count than by index value. This function returns that representative.
#
# For example, given the input index `(2,1,2)`, it returns `(2,2,1)`.

# %%
def _get_index_representative(index: Tuple[int]) -> Tuple[int]:
    i_repeats = ((i, len(list(grouper))) for i, grouper in
                 itertools.groupby(sorted(index)))
    return sum(((i,)*repeats for i, repeats in
                sorted(i_repeats, key = lambda tup: tup[1], reverse=True)),
               start=())


# %% [markdown]
# `partition_list_into_two`:
#  Generate pairs of lists, with different lengths, length 1 and length 2, such that each pair contains all elements of the list. Order does not matter, but it treats the elements of the list as if they were all different. Thus a total of
#  $$ \binom{\text{length}}{\text{length } 1} $$
#  pairs is created.
#
#  Example:
#  [1,1,5] can be paired into pairs of lists with lengths 1,2 in the following ways:
#
# | length `1` |length `2`|
# |------------|----------|
# |`[1]`       | `[1,5]`  |
# |`[1]`       | `[5,1]`  |
# |`[5]`       | `[1,1]`  |

# %%
def partition_list_into_two(lst, size1, size2):
    '''
    return all pairs of sublists of lst, where the order of the elements in the sublists is ignored.
    '''
    assert size1 +size2 == len(lst), 'sizes must sum to length of lst'

    indices = range(len(lst))
    indices_1 = list(itertools.combinations(indices, size1))
    indices_2 = [list(set(indices).difference(set(idcs1))) for idcs1 in indices_1]
    lsts_1 = [[lst[i] for i in idcs1] for idcs1 in indices_1]
    lsts_2 = [[lst[i] for i in idcs2] for idcs2 in indices_2]
    return lsts_1, lsts_2


# %% [markdown]
# ### `SymmetricTensor`
#
# **Public attributes**
# - *dim*  → `int`
# - *dtype* → (e.g.) `dtype('float64')`
# - *rank* → `int`
# - *perm_classes* → (e.g.) `['iii', 'iij', 'ijk']`
# - *shape* → $(d,d,\dotsc)$
# - *size*  → `int` (total number of independent components)
# - *flat*       → Iterator over all components, including symmetric equivalents. See also *indep_iter*.
# - *flat_index* → Indices aligned with *flat*.
#
# **Public methods**
# - *get_perm_class(index: Tuple[int])*: From a specific index (`(0,0,1)`), return class string (`'iij'`).
# - *get_class_label(repeats: Tuple[int])*: Convert permutation class tuple (repeats) (`(2,1)`) to class string (e.g. `'iij'`).
# - *get_class_tuple(class_label: str)*: Convert permutation class string to class tuple (repeats).
# - *get_class_size(class_label: str)* : Number of independent components in a permutation class, i.e. the size of the storage vector.
# - *get_class_multiplicity(class_label: str)*: Number of times components in this permutation class are repeated in the full tensor.
# - *todense()*
# - *indep_iter(class_label: Optional[str])*     : Iterator over independent components (i.e. *excluding* symmetric equivalents).
# - *index_iter(class_label: Optional[str])*     : Indices aligned with *indep_iter*. Each index includes all symmetric components, such that equivalent components of a dense tensor can be set or retrieved simulatneously.
#
# **Supported indexing**
# - `A['iij']` → 1D vector of values for this class.
# - `A[0,0,1]` → Scalar value corresponding to index `(0,0,1)`.
#
# **Supported assignment**
# - `A['iij'] = 3` – Assign the value `3` to all components in the permutation class `'iij'`.
# - `A['iij'] = [1, 2, 3, …]` – Assign different values to each component in the permutation class `'iij'`.
# - `A[0,1,2] = 3` – Assign the value `3` to the all components in the index class $\widehat{(0,1,2)}$.
#
# **Remarks**
#
# - Partial or sliced indexing is not currently supported.
#   This could certainly be done, although it would require some indexing gymnastics
# - Similarly, the `__iter__` method is not implemented.
#   To be consistent with a dense array, the produced iterator should yield
#   `SymmetricTensor` objects of rank `k-1` corresponding to partial indexing
#   along the first dimension.
# - Arithmetic operations are not currently supported.
#   Elementwise operations between tensors of the same size and rank can be trivially implemented when the need arises; other operations (like `.dot`) should be possible with some more work.

# %%
class SymmetricTensor(Serializable):
    """
    On creation, defaults to a zero tensor.
    """
    indices: ClassVar[str] = "ijklmnαβγδ"

    rank                 : int
    dim                  : int
    _dtype                : DType
    _data                : Dict[Tuple[int], Union[float, Array[float,1]]]
    _class_sizes         : Dict[Tuple[int], int]
    _class_multiplicities: Dict[Tuple[int], int]
        # NB: Internally we use the index counts instead of the equivalent
        # string to represent classes, since it is more useful for calculations

    def __init__(self, rank: int, dim: int,
                 data: Optional[Dict[Union[Tuple[int,...], str],
                                     Array[float,1]]]=None,
                 dtype: Union[None,str,DType]=None):
        self.rank = rank
        self.dim = dim
        if dtype is None:
            dtype = np.dtype('float64')
        self._dtype = dtype
        self._data = {tuple(repeats): dtype.type(0)
                      for repeats in _indexcounts(rank, rank, rank)}
        self._class_sizes = {tuple(repeats): _get_perm_class_size(repeats, self.dim)
                             for repeats in self._data}
        self._class_multiplicities = {tuple(repeats): multinom(self.rank, repeats)
                                      for repeats in self._data}
        if data:
            if isinstance(data, np.ndarray):
                raise NotImplementedError("Casting plain arrays to SymmetricTensor "
                                          "is not yet supported.")
                # TODO: Check that the array is symmetric, then extract values.
            elif not isinstance(data, dict):
                raise TypeError("If provided, `data` must be a dictionary with "
                                "the format {σ class: data vector}")
            # If `data` comes from serialized JSON; revert strings to tuples
            for key in list(data):
                if isinstance(key, str):
                    newkey = literal_eval(key)  # NB: That this is Tuple[int] is verified below
                    if newkey in data:
                        raise ValueError(f"`data` contains the key '{key}' "
                                         "twice: in both its original and "
                                         "serialized (str) form.")
                    data[newkey] = data[key]
                    del data[key]
            # Assert that the deserialized data has the right shape
            if data.keys() != self._data.keys():
                raise ValueError("`data` argument to SymmetricTensor does not "
                                 "have the expected format.\nExpected keys: "
                                 f"{sorted(self._data)}\nReceived keys:{sorted(data)}")
            for k, v in data.items():
                if isinstance(v, np.ndarray) and v.shape != (self._class_sizes[k],):
                    raise ValueError(f"Data for permutation class {self.get_class_label} "
                                     f"should have shape {(self._class_sizes[k],)}, "
                                     f"but the provided data has shape {v.shape}.")
            # Replace blank data with the provided data
            self._data = {k: v.astype(dtype) for k, v in data.items()}

    ## Pydantic serialization ##
    class Data(BaseModel):
        rank: int
        dim: int
        # NB: JSON keys must be str, int, float, bool or None, but not tuple => convert to str
        data: Dict[str, Union[float, Array[float,1]]]
        @classmethod
        def json_encoder(cls, symtensor: SymmetricTensor):
            return cls(rank=symtensor.rank, dim=symtensor.dim,
                       data={str(k): v for k,v in symtensor._data.items()})

    ## Translation functions ##
    # Mostly used internally, but part of the public API
    
    def copy(self): 
        '''
        Return a copy of the current tensor
        '''
        return SymmetricTensor(dim = self.dim, rank = self.rank, data = self._data.copy())
    
    def is_equal(self, other, prec =None): 
        '''
        Check current SymmetricTensor is equal to other. 
        '''
        if not isinstance(other, SymmetricTensor): 
            raise TypeError("Both tensors must be instances of SymmetricTensor for comparison")
        equal = True
        if prec is None: 
            for idx in self.index_class_iter(): 
                if not self[idx] == other[idx]:
                    equal = False
                    break
        else:
            for idx in self.index_class_iter(): 
                if not (abs(self[idx]- other[idx])<prec).any():
                    equal = False
                    break
        return equal
            
    
    @classmethod
    def get_perm_class(cls, key: Tuple[int]) -> str:
        """
        Given an index tuple, return the string of the permutation class
        to which it belongs.

        Usage:
        >>> A = SymmetricTensor(rank=4, dim=6)
        >>> A.get_perm_class((5,0,1,0))
        'iijk'
        """
        σcls = ""
        for count, s in zip(_get_perm_class(key), cls.indices):
            σcls += s*count
        return σcls

    @classmethod
    def get_class_label(cls, index_repeats: Tuple[int]) -> str:
        """
        Convert an index from tuple (repeat) to string representation.
        """
        return ''.join((s*c for s,c in zip(cls.indices, index_repeats)))

    @classmethod
    def get_class_tuple(cls, class_label: str) -> Tuple[int]:
        """
        Convert an index from string to tuple (repeat) representation.
        """
        return tuple(sorted(
            (class_label.count(s) for s in set(class_label)),
            reverse=True))

    def get_index_repeats(self, class_label: str) -> List[int]:
        """
        Return the number of times each index is repeated.
        Always returns a list of length equal to rank, padding with zero
        if necessary.
        The sum of the returned values always equals the length of `class_label`

        Differences with `get_class_tuple`:
        - Raises `ValueError` if the length of the label doesn't match the
          tensor's rank.
        - `get_class_tuple` only returns non-zero repeats.
        """
        self._check_class_label(class_label)
        return [class_label.count(s) for s in self.indices[:self.rank]]

    def get_class_size(self, class_label: str) -> int:
        """
        Return the number of independent components in the permutation class
        associated to `class_label`.
        """
        self._check_class_label(class_label)
        return self._class_sizes[self.get_class_tuple(class_label)]

    def get_class_multiplicity(self, class_label: str) -> List[int]:
        """
        Return the number of times each component in the permutation class given
        by `class_label` is repeated in the full tensor.
        """
        self._check_class_label(class_label)
        return multinom(self.rank, self.get_index_repeats(class_label))

    ## Dunder methods ##

    def __repr__(self):
        s = f"SymmetricTensor(rank: {self.rank}, dim: {self.dim})"
        lines = [f"  {self.get_class_label(σcls)}: {value}"
                 for σcls, value in self._data.items()]
        return "\n".join((s, *lines)) + "\n"  # Lists of SymmetricTensors look better if each tensor starts on its own line

    def _convert_dense_index(self, key: Union[Tuple[int],int]
                            ) -> Tuple[Tuple[int,...], int]:
        """
        Given an index in dense format, return the class and position keys
        needed to index the matching value in `_data`.
        """
        if isinstance(key, tuple):
            # Use the standardized key so that it matches values returned by index_iter
            key = _get_index_representative(key)
            σcls = _get_perm_class(key)
            for i, idx in enumerate(index_iter(σcls, self.dim)):
                if key == idx:
                    return σcls, i
            if len(key) < self.rank:
                raise IndexError(
                    "Partial indexing (where the number of indices is less "
                    "than the rank) is inefficient with a SymmetricTensor and "
                    "not currently supported.")
            else:
                raise IndexError(f"{key} does not seem to be a valid array index, "
                               "or some of its values exceed the tensor dimensions.")
        elif isinstance(key, int):
            if self.rank == 1:
                assert len(self._data) == 1
                return (0,), key
            else:
                raise IndexError(
                    "Partial indexing (where the number of indices is less "
                    "than the rank) is inefficient with a SymmetricTensor and "
                    "not currently supported.")
        elif isinstance(key, slice):
            raise NotImplementedError(
                "Indexing with slices is not currently implemented. It is "
                "not trivial but could be done.")
        else:
            raise TypeError(f"Unrecognized index type '{type(key)}' (value: {key}).\n"
                            f"{type(self).__name__} only supports strings "
                            "and integer tuples as keys.")

    def __getitem__(self, key):
        """
        Two paths:
        - If `key` is as string (e.g. `'iij'`), return the data vector
          corresponding to that permutation class.
        - If `key` is a tuple, treat it as a tuple from a dense array and
          return the corresponding value.
        - If 'key' is an int, return a rank C of rank= self.rank -1 such that C.todense()[ = self.todense()[key,:,...,:]

        .. Note:: slices are not yet supported.
        """
        if isinstance(key, str):
            repeats = _get_perm_class(tuple(key))
            return self._data[repeats]
        
        elif isinstance(key, tuple):
            if any([isinstance(i,slice) for i in key]) or isinstance(key, slice):
                indices_fixed = [i for i in key if isinstance(i,int)]
                slices = [i for i in key if isinstance(i,slice)]
                #Check for subslicing
                subslicing = False
                for s in slices: 
                    if any([x is not None for x in [s.start,s.step,s.stop]]): 
                        subslicing = True
                        raise NotImplementedError("Indexing with subslicing (for example SymmetricTensor[1:3, 0,0]) is not"
                                                  " currently implemented. Only slices of the type"
                                                  "[i_1,...,i_n,:,...,:] with i_1,..., i_n all integers are allowed.")
                
                if not subslicing: 
                    C = self.copy()
                    for i in indices_fixed: 
                        C = C[i]
                    return C
                    
            else:
                σcls, pos = self._convert_dense_index(key)
                vals = self._data[σcls]
                return vals if np.isscalar(vals) else vals[pos]
        elif isinstance(key, int):
            if self.dim ==1:
                σcls, pos = self._convert_dense_index(key)
                vals = self._data[σcls]
                return vals if np.isscalar(vals) else vals[pos]
            elif self.dim >1:
                B = SymmetricTensor(dim=self.dim, rank=self.rank-1)

                def σcls_subset_with_i(self, i, J, σcls):
                    '''
                    Let σcls be a perm. class of a Symmetrictensor of rank=self.rank-1 and dim = self.dim.
                    This function extracts all entries in the current tensor, which are compatible with the σcls+i, where i is an integer, and
                    the other entries come from J.
                    For example, if self.rank =3 i=0, and σcls='ij', and J=(0,1) this will extract all the entry with tensor index:
                    (0,0,1)
                    '''
                    σcls_data = self._data[self.get_class_tuple(σcls)]
                    if isinstance(σcls_data, (list,np.ndarray)):
                        return [σcls_data[k] for k, K in enumerate(self.index_class_iter(σcls))
                                                       if sorted((i, *J)) == sorted(K)]
                    else:
                        return [σcls_data for k, K in enumerate(self.index_class_iter(σcls))
                                                       if sorted((i, *J)) == sorted(K)]
                for σbcls in B.perm_classes:
                    B[σbcls] = [np.mean(np.fromiter(
                                    itertools.chain.from_iterable( (
                                        σcls_subset_with_i(self, key, J, σacls)
                                        for σacls in self.perm_classes if self.is_subσcls(σacls,σbcls) ) ),
                                    dtype=self.dtype))
                                # Use fancy indexing to retrieve multiple values simultaneously
                                # Averaging is done to symmetrize the array
                                for j, J in enumerate(B.index_class_iter(σbcls))]
                return B
        else:
            raise KeyError(f"{key}")

    def __setitem__(self, key, value):
        if isinstance(key, str):
            repeats = _get_perm_class(tuple(key))
            if repeats not in self._data:
                raise KeyError(f"'{key}' does not match any permutation class.\n"
                               f"Permutation classes: {self.perm_classes}.")
            if np.isscalar(value):
                self._data[repeats] = value
            else:
                if len(value) != _get_perm_class_size(repeats, self.dim):
                    raise ValueError(
                        "Value must either be a scalar, or match the index "
                        f"class size.\nValue size: {len(value)}\n"
                        f"Permutation class size: {_get_perm_class_size(repeats, self.dim)}")
                if isinstance(value, (list, tuple)):
                    value = np.array(value)
                self._data[repeats] = value
        else:
            σcls, pos = self._convert_dense_index(key)
            v = self._data[σcls]
            if np.isscalar(v):
                if pos == slice(None):  # Equivalent to setting the whole permutation class
                    self._data[σcls] = value
                elif np.isscalar(value) and v == value:
                    # Value has not changed; no need to expand
                    pass
                else:
                    # Value is no longer uniform for all positions => need to expand storage from scalar to vector
                    v = v * np.ones(self._class_sizes[σcls], dtype=np.result_type(v, value))
                    v[pos] = value
                    self._data[σcls] = v
            else:
                self._data[σcls][pos] = value

    ## Numpy dispatch protocols – see NEP13, NEP18 ##

    def __array_function__(self, func, types, args, kwargs):
        # See "Implementation of the __array_function__ protocol" below
        # for construction of HANDLED_FUNCTIONS
        if func not in HANDLED_FUNCTIONS:
            return NotImplemented
        # NB: In contrast to the example in NEP18, we don't require
        #     arguments to be SymmetricTensors – ndarray is also allowed.
        if not all(issubclass(t, (SymmetricTensor, np.ndarray)) for t in types):
            return NotImplemented
        return HANDLED_FUNCTIONS[func](*args, **kwargs)
            
    def __array_ufunc__(self, ufunc, method, *inputs, **kwargs):
        if method == "__call__":  # The "standard" ufunc, e.g. `multiply`, and not `multiply.outer`
            if ufunc in {np.add, np.multiply, np.divide, np.power}:  # Set of all ufuncs we want to support
                A, B = inputs   # FIXME: Check the shape of `inputs`. It might also be that we need `B = self` instead
                if isinstance(A, (int, float)):
                    C = self.__class__(dim=A.dim, rank=A.rank)
                    for σcls in C.perm_classes:
                        C[σcls] = ufunc(A, B[σcls])
                    return C
                elif isinstance(B, (int, float)):
                    C = self.__class__(dim=A.dim, rank=A.rank)
                    for σcls in C.perm_classes:
                        C[σcls] = ufunc(A[σcls], B)
                    return C
                elif A.dim != B.dim or A.rank != B.rank:
                    return NotImplemented
                else:
                    C = self.__class__(dim=A.dim, rank=A.rank)
                    for σcls in C.perm_classes:
                        C[σcls] = ufunc(A[σcls], B[σcls])  # This should always do the right whether, whether A[σcls] is a scalar or 1D array
                    return C
            elif ufunc in {np.exp, np.sin, np.cos, np.tan, np.cosh, np.sinh, np.tanh, np.sign, np.abs, np.sqrt, np.log}:  # Set of all ufuncs we want to support
                A, = inputs   # FIXME: Check the shape of `inputs`. It might also be that we need `B = self` instead
                C = self.__class__(dim=A.dim, rank=A.rank)
                for σcls in C.perm_classes:
                    C[σcls] = ufunc(A[σcls])  # This should always do the right whether, whether A[σcls] is a scalar or 1D array
                return C
        elif method == "outer":
            A, B = inputs
            return self.outer_product(B, ufunc = ufunc, **kwargs)
        else:
            return NotImplemented  # NB: This is different from `raise NotImplementedError`

    # Implementations of operations
    
    def __add__(self, other):
        return np.add(self, other)
    def __mul__(self, other):
        return np.multiply(self, other)
    def __sub__(self,other):
        C = other*(-1)
        return np.add(self, C)

    def outer_product(self, other, ufunc=np.multiply):  # SYMMETRIC ALGEBRA
        """
        Implement the outer product. Note that the outer product of two symmetric tensors is not symmetric.
        The result generated here is the symmetrized version of the outer product.
        """
        if self.dim != other.dim:
            raise NotImplementedError("Currently only outer products between SymmetricTensors of the same dimension are supported.")
        else:
            C = SymmetricTensor(dim=self.dim, rank=self.rank+other.rank)
            for I in C.index_class_iter():
                list1, list2 = partition_list_into_two(I, self.rank, other.rank)
                C[I] = np.mean( [ufunc(self[tuple(idx1)], other[tuple(idx2)]) for idx1, idx2 in zip(list1,list2)] ).item()
            return C

    def tensordot(self, other, axes=2):
        """
        like numpy.tensordot, but outputs are all symmetrized.
        """
        if not isinstance(other, SymmetricTensor):
            raise NotImplementedError("Currently only tensor products between SymmetricTensors are supported.")
        if self.dim != other.dim:
            raise NotImplementedError("Currently only tensor products between SymmetricTensors of the same dimension are supported.")
        if isinstance(axes,int):
            if axes ==0:
                return self.outer_product(other)
            elif axes ==1:
                # note \sum_i A_jkl..mi B_inop..z = \sum_i A_ijkl..m B_inop..z for A, B symmetric
                return np.sum( [self.__getitem__(i).outer_product(other[i]) for i in range(self.dim)])
            elif axes ==2:
                if self.rank < 2 or other.rank <2: 
                    raise ValueError("Both tensors must have rank >=2")
                get_slice_index = lambda i,j,rank: (i,j,) +(slice(None,None,None),)*(rank-2)
                C = np.sum([np.multiply.outer(self[get_slice_index(i,j,self.rank)],
                                     other[get_slice_index(i,j,other.rank)]) for i in range(self.dim) for j in range(other.dim)])
                return C
        elif isinstance(axes, tuple):
            axes1 ,axes2 = axes
            if isinstance(axes1, tuple):
                assert isinstance(axes2, tuple), 'axes must be either int, tuple of length 2, or tuple of tuples'
                assert len(axes1) == len(axes2), '# dimensions to sum over must match'
                rank_deduct = len(axes1)
                get_slice_index = lambda idx,rank: idx +(slice(None,None,None),)*(rank-rank_deduct)
                C = np.sum([np.multiply.outer(self[get_slice_index(idx,self.rank)],
                                     other[get_slice_index(idx,other.rank)]) for idx in itertools.product(range(self.dim),repeat = rank_deduct)])
                return C
            elif isinstance(axes1,int): 
                assert isinstance(axes2,int),  'axes must be either int, tuple of length 2, or tuple of tuples'
                return self.tensordot(other, axes =1)
        else:
            raise NotImplementedError("Tensordot with more axes than two is currently not implemented.")
<<<<<<< HEAD


    def __array_ufunc__(self, ufunc, method, *inputs, **kwargs):
        if method == "__call__":  # The "standard" ufunc, e.g. `multiply`, and not `multiply.outer`
            if ufunc in {np.add, np.multiply, np.divide, np.power}:  # Set of all ufuncs we want to support
                A, B = inputs   # FIXME: Check the shape of `inputs`. It might also be that we need `B = self` instead
                if isinstance(A, (int, float)):
                    C = self.__class__(dim=A.dim, rank=A.rank)
                    for σcls in C.perm_classes:
                        C[σcls] = ufunc(A, B[σcls])
                    return C
                elif isinstance(B, (int, float)):
                    C = self.__class__(dim=A.dim, rank=A.rank)
                    for σcls in C.perm_classes:
                        C[σcls] = ufunc(A[σcls], B)
                    return C
                elif A.dim != B.dim or A.rank != B.rank:
                    return NotImplemented
                else:
                    C = self.__class__(dim=A.dim, rank=A.rank)
                    for σcls in C.perm_classes:
                        C[σcls] = ufunc(A[σcls], B[σcls])  # This should always do the right whether, whether A[σcls] is a scalar or 1D array
                    return C
            elif ufunc in {np.exp, np.sin, np.cos, np.tan, np.cosh, np.sinh, np.tanh, np.sign, np.abs, np.sqrt, np.log}:  # Set of all ufuncs we want to support
                A, = inputs   # FIXME: Check the shape of `inputs`. It might also be that we need `B = self` instead
                C = self.__class__(dim=A.dim, rank=A.rank)
                for σcls in C.perm_classes:
                    C[σcls] = ufunc(A[σcls])  # This should always do the right whether, whether A[σcls] is a scalar or 1D array
                return C
            elif ufunc in {np.asanyarray}: #to make compatible with einsum
                A, = inputs
                return A
        elif method == "outer":
            A, B = inputs
            return A.outer_product(B, ufunc = ufunc, **kwargs)
        else:
            return NotImplemented  # NB: This is different from `raise NotImplementedError`
        
    def __array_function__(self, func, types, args, kwargs):
        if func not in {np.tensordot,}:
            return NotImplemented
        else: 
            A, B, axes = args
            return A.tensordot(B, axes=axes)
            
        # Note: this allows subclasses that don't override
        # __array_function__ to handle SymmetricTensor objects
        if not all(issubclass(t, MyArray) for t in types):
            return NotImplemented

    def __add__(self, other):
        return np.add(self, other)
    def __mul__(self, other):
        return np.multiply(self, other)
    def __sub__(self,other):
        C = other*(-1)
        return np.add(self, C)

=======
    
    ## Array creation, copy, etc. ##
    
    def __array__(self):
        warn(f"Converting a SymmetricTensor to a dense NumPy array of shape {self.shape}.")
        return self.todense()
    
    def asarray(self, dtype=None, order=None):
        new_data = {k: v.asarray(dtype, order) if isinstance(v, np.ndarray)
                       else v if v.dtype == dtype  # Scalars are always copied with astype – even when copy=False
                       else v.astype(dtype)
                    for k, v in self._data.items()}
        if all(self._data[k] is new_data[k] for k in new_data):
            # We received copy=False & all sub arrays were successfully not copied
            return self
        else:
            return SymmetricTensor(self.rank, self.dim, new_data)
        
    def asanyarray(self, dtype=None, order=None):
        new_data = {k: v.asanyarray(dtype, order) if isinstance(v, np.ndarray)
                       else v if v.dtype == dtype  # Scalars are always copied with astype – even when copy=False
                       else v.astype(dtype)
                    for k, v in self._data.items()}
        if all(self._data[k] is new_data[k] for k in new_data):
            # We received copy=False & all sub arrays were successfully not copied
            return self
        else:
            return SymmetricTensor(self.rank, self.dim, new_data)
    
    def astype(self, dtype, order, casting, subok=True, copy=True):
        new_data = {k: v.astype(dtype, order, casting, subok, copy) if isinstance(v, np.ndarray)
                       else v if v.dtype == dtype  # Scalars are always copied with astype – even when copy=False
                       else v.astype(dtype)
                    for k, v in self._data.items()}
        if all(self._data[k] is new_data[k] for k in new_data):
            # We received copy=False & all sub arrays were successfully not copied
            return self
        else:
            return SymmetricTensor(self.rank, self.dim, new_data)
    
>>>>>>> 28ab8f69
    ## Public attributes & API ##

    @property
    def perm_classes(self) -> List[str]:
        """
        Return all permutation class strings as a list.
        """
        return [self.get_class_label(σcls) for σcls in self._data.keys()]

    @property
    def dtype(self) -> np.dtype:
        return self._dtype

    @property
    def shape(self) -> Tuple[int,...]:
        return (self.dim,)*self.rank

    @property
    def size(self) -> int:
        """
        Return the number of independent components in the tensor.
        This may be more than the number of stored values, if some values
        are stored as scalars.
        """
        return sum(self._class_sizes.values())

    def todense(self) -> Array:
        A = np.empty(self.shape, self.dtype)
        for idx, value in zip(self.index_iter(), self.indep_iter()):
            A[idx] = value
        return A

    @classmethod
    def is_subσcls(self, σcls: str, subσcls: str) -> bool:  # Could be considered public
        '''
        Check if subσcls is a sub permutation class of σcls.
        Both σcls and subσcls are strings where the entries denote the number of repetitions of a single index.
        For example 'iiij' is the permutation class of indices of a fourth order tensor where all indices are equal but one.
        Then 'iij' is a subσcls of σcls,
        but 'ijk' is not a subσcls of 'iiij', because for 'ijk', there have to be at least three different indices.
        '''
        return self._is_subσcls(self.get_class_tuple(σcls),
                           self.get_class_tuple(subσcls))

    ## Iterators ##

    @property
    def flat(self):
        """
        Return an iterator which yields each independent component *once*.
        Can be zipped with `flat_index` to get one (of the generally
        multiple) associated indices in the symmetric tensor.

        .. Note:: At present, in contrast to NumPy's `flat`, it is not possible
           to set values with this iterator (since it is an iterator rather
           than a view).
        """
        for v, size, mult in zip(self._data.values(),
                                 self._class_sizes.values(),
                                 self._class_multiplicities.values()):
            if np.isscalar(v):
                yield from itertools.repeat(v, size*mult)
            else:
                for vi in v:
                    yield from itertools.repeat(vi, mult)

    @property
    def flat_index(self):
        """
        Return an iterator which yields the index of each tensor component
        exactly once.
        Can be zipped with `flat` to also get the component values.

        .. Note:: For looping over an entire dense tensor, the advanced index
           returned by `index_iter` should in general be more efficient than
           this one.
        """
        for repeats in self._data:
            for index in index_iter(repeats, self.dim):
                # TODO? Is there a better way than `set` to keep only unique permutations ?
                yield from sorted(set(itertools.permutations(index)))

    def __iter__(self):
        raise NotImplementedError("Standard iteration, as with a dense tensor, "
                                  "would require extra work but could be supported.")

    def indep_iter(self, class_label: str=None) -> Generator:
        """
        Return a generator which yields values for the independent components
        in the class associated to `class_label`, in the order in which they
        are stored as a flat vector.
        Values stored as a scalar (when all components in a permutation class
        have the same value) are returned multiple times, as many as the size
        of that class. The output thus does not depend on whether values
        are stored as scalars or arrays.

        Parameters
        ---------
        class_label: (Optional)
           Permutation class over which to iterate. If no class is specified,
           iterate over all classes.

        .. Note:: Can be combined with `index_iter`, `index_class_iter` and
           `mult_iter`.
        """
        if class_label is None:
            for v, size in zip(self._data.values(), self._class_sizes.values()):
                if np.isscalar(v):
                    yield from itertools.repeat(v, size)
                else:
                    yield from v
        else:
            self._check_class_label(class_label)
            repeats = self.get_class_tuple(class_label)
            v = self._data[repeats]
            if np.isscalar(v):
                size = self._class_sizes[repeats]
                yield from itertools.repeat(v, size)
            else:
                yield from v

    def index_iter(self, class_label: str=None
                  ) -> Generator[Tuple[List[int],...]]:
        """
        Return a generator which yields all the indices in the class associated
        to `class_label`, in the order in which they are stored as a flat vector.
        Equivalent permutations are returned together, as a single “advanced
        index” tuple, such that they can be used to simultaneously get or set values
        in a dense tensor.

        Parameters
        ---------
        class_label: (Optional)
           Permutation class over which to iterate. If no class is specified,
           iterate over all classes.

        .. Note:: To construct the advanced index, permuted indices are
           collated. So for example, the index `(0,1,2)` has six permutations,
           which are collated as
           `([0, 0, 1, 1, 2, 2], [1, 2, 0, 2, 0, 1], [2, 1, 2, 0, 1, 0])`
           (For more information on the integer array indexing, see section in the
           `NumPy docs <https://numpy.org/doc/stable/reference/arrays.indexing.html#advanced-indexing>`_.)
        """
        if class_label is None:
            for label in self.perm_classes:
                yield from self.index_iter(label)
        else:
            self._check_class_label(class_label)
            repeats = self.get_class_tuple(class_label)
            for index in index_iter(repeats, self.dim):
                # NB: dict.fromkeys is used to keep only unique permutations
                yield tuple(list(σindex) for σindex in  # Convert from tuple to list to trigger advanced indexing
                            zip(*dict.fromkeys(itertools.permutations(index)).keys()))

    def index_class_iter(self, class_label: str=None
                  ) -> Generator[Tuple[int]]:
        """
        Return a generator which yields one representative for each index class
        *I* in the permutation class given by `class_label`, in the order in
        which they are stored as a flat vector.

        Parameters
        ---------
        class_label: (Optional)
           Permutation class over which to iterate. If no class is specified,
           iterate over all classes.

        .. Note:: In contrast to `index_iter`, this does not return all
           equivalent permutations of a index. In general, `index_class_iter`
           is more suited to operations involving only symmetric tensors,
           while `index_iter` is more suited to operations involving also
           dense tensors.
        """
        if class_label is None:
            for label in self.perm_classes:
                yield from self.index_class_iter(label)
        else:
            self._check_class_label(class_label)
            repeats = self.get_class_tuple(class_label)
            yield from index_iter(repeats, self.dim)

    def mult_iter(self):
        """
        Return the multiplicity of each class.
        In contrast to simply iterating over `self.perm_classes` and calling
        `get_class_multiplicity`, multiplicities are returned per *index*
        class (i.e., they line up with independent components).
        This makes this iterator appropriate for zipping with `indep_iter`
        and `index_iter`.
        """
        for σcls in self.perm_classes:
            γ = self.get_class_multiplicity(σcls)
            s = self.get_class_size(σcls)
            yield from itertools.repeat(γ, s)

    ## Private utilities

    def _check_class_label(self, class_label: str) -> None:
        """
        Raises `ValueError` if the `class_label` has a different length as
        the rank.
        """
        if len(class_label) != self.rank:
            raise ValueError(f"A tensor of rank {self.rank} expects a class "
                             f"label with {self.rank} indices. Received the "
                             f"label '{class_label}'.")

    @staticmethod
    def _is_subσcls(σcls: Tuple[int], subσcls: Tuple[int]) -> bool:
        '''
        Check if subσcls is a sub permutation class of σcls.
        Both σcls and subσcls are tuples where the entries denote the number of repetitions of a single index.
        For example σcls = (3,1) corresponds to ther σcls string 'iiij'. Then (2,1) <-> 'iij' is a subσcls of σcls,
        but (1,1,1) <-> 'ijk' is not a subσcls of 'iiij' <-> (3,1).
        '''
        return len(σcls) >= len(subσcls) and all(a >= b for a, b in zip(σcls, subσcls))
    
    def split_legs(self, out_index, num_splits, split_into = 2): 
        '''
        For SimpleFLOW activation layers, we want to sometimes create new tensors according to specific diagrammatic
        rules. We here create Tensors which correspond to splitting num_splits legs of our tensor into split_into new legs. 
        each.'''
        
        # when we split one leg into split_into new legs, we get split_into-1 additional legs out.
        C = SymmetricTensor(dim = self.dim, rank = self.rank + num_splits*(split_into-1)) 
        
        D = SymmetricTensor(dim = self.dim, rank = num_splits)
        
        split_σclss = [σcls*split_into for σcls in D.perm_classes]
        for σcls in C.perm_classes:
            C[σcls] = [ self[σcls_1] for σcls_1 in self.perm_classes if C.is_subσcls(σcls,σcls_1)
                       
            
            
            
            ]
            
            
        
        
    
    

# %% [markdown]
# ### Implementation of the `__array_function__` protocol
#
# Support for *non*-universal functions should be added here, following the pattern provided in [NEP 18](https://numpy.org/neps/nep-0018-array-function-protocol.html#example-for-a-project-implementing-the-numpy-api).
# Universal functions (`np.add`, `np.exp`, etc.) [should use](https://numpy.org/neps/nep-0018-array-function-protocol.html#specialized-protocols) the more specialized `__array_ufunc__` protocol defined in [NEP 13](https://numpy.org/neps/nep-0013-ufunc-overrides.html).
#
# Additional references/remarks:
# - There has been a lot of discussion regarding dispatching mechanisms for NumPy duck arrays – see [NEP 18](https://numpy.org/neps/nep-0018-array-function-protocol.html), [NEP 22](https://numpy.org/neps/nep-0022-ndarray-duck-typing-overview.html), [NEP 30](https://numpy.org/neps/nep-0030-duck-array-protocol.html), [NEP 31](https://numpy.org/neps/nep-0031-uarray.html), [NEP 35](https://numpy.org/neps/nep-0035-array-creation-dispatch-with-array-function.html), [NEP 47](https://numpy.org/neps/nep-0047-array-api-standard.html). Of these, only NEP 18 and NEP 35 have actually been adopted; NEP 47 seems to be where this will go in the future, but it's likely to be a few years still before this becomes implemented.
# - `tensordot` is often used as a motivating example in these cases, so whenever this matures, it likely will address the use cases we have here.
# - There is already an [open issue](https://github.com/numpy/numpy/issues/11506) for supporting `einsum_path` with non-NumPy arrays on NumPy's GitHub.
#
# **Implemented array functions**
#
# Implementation allows the standard numpy functions to work as expected, e.g. `np.tensordot(A, B)` where `A`, `B` are `SymmetricTensors` will work.
#
# - `asarray()`
# - `asanyarray()`
# - `tensordot()`
# - `einsum_path()`
# - `einsum()` [**TODO**]

# %%
<<<<<<< HEAD
if __name__ == "__main__":
    rank = 4
    dim = 2
    #test addition
    test_tensor_1 = SymmetricTensor(rank=rank, dim=dim)
    test_tensor_1['iiii'] = np.random.rand(2)
    test_tensor_2 = np.add(test_tensor_1,1.0)
    test_tensor_3 = SymmetricTensor(rank=rank, dim=dim)
    for tensor in [ test_tensor_1, test_tensor_2, test_tensor_3]:
        print( tensor.shape )
    operands = ('ijkk, kkno,nkqr->ijoqr', test_tensor_1, test_tensor_2, test_tensor_3)
    #inputs_parsed = _parse_einsum_input(operands)
    path = einsum_path('ijkl, kmno,nkqr->ijkmoqr', test_tensor_1, test_tensor_2, test_tensor_3)
    #new_tensor = einsum('ijkl, kmno,nkqr->ijkmoqr', test_tensor_1, test_tensor_2, test_tensor_3)
    
    


    # %%
    path[1]
    
=======
HANDLED_FUNCTIONS = {}

def implements(numpy_function):
    """Register an __array_function__ implementation for SymmetricTensor objects."""
    def decorator(func):
        HANDLED_FUNCTIONS[numpy_function] = func
        return func
    return decorator

@implements(np.asarray)
def asarray(a, dtype=None, order=None):
    return a.asarray(dtype, order=order)

@implements(np.asanyarray)
def asanyarray(a, dtype=None, order=None):
    return a.asanyarray(dtype, order=order)

@implements(np.tensordot)
def tensordot(a, b, axes=2):
    return a.tensordot(b, axes=2)

@implements(np.einsum_path)
def einsum_path(*operands, optimize='greedy', einsum_call=False):
    with make_array_like(SymmetricTensor(0,0), np.core.einsumfunc):
        return np.core.einsumfunc.einsum_path.__wrapped__(
            *operands, optimize=optimize, einsum_call=einsum_call)

# TODO
#@implements(np.einsum)
#def einsum(*operands, dtype=None, order='K', casting='safe', optimize=False):
#    # NB: Can't used the implementation in np.core.einsumfunc, because that calls
#    #     C code which requires true arrays
#    ...


# %% [markdown]
# ### Bypassing coercion to ndarray
#
# (Note: the `make_array_like` context manager is not specific to `SymmetricTensor`, and could be moved to a *utils* module*.)
#
# A lot of the provided NumPy functions use `asarray` or `asanyarray` to ensure their inputs are array-like (and not, say, a list). Unfortunately this also coerces inputs into NumPy arrays, which we absolutely want to avoid with `SymmetricTensor`. The problem as that these functions are used for two different purposes:
# - When it is required that arguments truly be NumPy arrays;
# - When it is required that arguments be array-like, and implement parts of the NumPy array API (so-called “duck arrays”).
# The current solution is to use the keyword `like` (see [NEP 35](https://numpy.org/neps/nep-0035-array-creation-dispatch-with-array-function.html)) when a duck array will suffice; this has the added benefit of being explicit about which duck array type is expected (since different types implement different subsets of the array API).
#
# This however doesn't address the use of `asarray` within NumPy functions, where it is mostly called without the `like` keyword. (Which makes sense – to use the keyword, the function would have to know the duck type desired by the user.) As a workaround, we provide below the `make_array_like` context manager: within the context, and only for the specified modules, the functions `asarray` and `asanyarray` are modified to inject a specified type as the default value for the `like` keyword. For example, within `np.einsum_path`, `asanyarray` is called on the array inputs. To ensure that this call returns a `SymmetricTensor` rather than an `ndarray`, we first determine the module in which this call is made (in this case, *np.core.einsumfunc*). Then
#
# ```python
# A = SymmetricTensor(3,4)
# with make_array_like(SymmetricTensor(0,0), np.core.einsumfunc):
#     np.einsum_path('iij', A)  # Does not cast to plain Array
# ```
#
# Using this context manager is essentially making the statement:
#
# > I have looked at all the code that will be run within this context, and I am confident that in all instances, a duck array satisfies the requirements of code calling array coercion functions like `asarray`. In no instances can a duck array be returned where a true NumPy array is needed.
#
# For example, any code which ultimately calls NumPy's C API will require true NumPy arrays. This is partly why the example above uses `einsum_path` (which is a pure Python function) and not `einsum`, which internally calls the C function `c_einsum`.
#
# Note: Rather than requiring the user to wrap calls with `make_array_like`, a better approach is to include those calls in the type-specific dispatch code, so that `np.einsum_path` always works as expected. See the implementation of `einsum_path` in *statGLOW/stats/symmetric_tensor.py* for an example.

# %%
from collections.abc import Iterable
from contextlib import contextmanager
from numpy.core import numeric as _numeric
_make_array_like_patched_modules = set()  # Used in case of nested contexts
@contextmanager
def make_array_like(like, modules=()):  # UTILS
    """
    Monkey patch NumPy so that the type of `like` is recognized as an array.
    Within this context, and within `module`, the default signature of `asarray(x)`
    and `asanyarray(x)` is changed to include `like=like` (instead of `like=None`).
    
    .. Note:: Like must be an *instance* (not a type), and must implement the
       __array_function__ protocol. See NEP35 and NEP18.
    
    .. Caution:: This as hack of the ugliest kind. Please use sparingly, and
       only when no better solution is available.
    """
    if isinstance(modules, Iterable):
        modules = set(modules)
    else:
        modules = {modules}
    #if any(mod is np for mod in modules):
    #    raise ValueError("`make_array_like` doesn't support overriding "
    #                     "methods in the base 'numpy' module.")
    # Open context: Monkey-patch Numpy function
    def asarray(a, dtype=None, order=None, *, like=like):
        if isinstance(a, type(like)):  # Without this, will break on normal arrays
            return _numeric.asanyarray(a, dtype, order, like=like)
        else:
            return _numeric.asanyarray(a, dtype, order)
    def asanyarray(a, dtype=None, order=None, *, like=like):
        if isinstance(a, type(like)): # Without this, will break on normal arrays
            return _numeric.asanyarray(a, dtype, order, like=like)
        else:
            return _numeric.asanyarray(a, dtype, order)
    new_funcs = {'asarray': asarray,
                 'asanyarray': asanyarray}
    old_funcs = {'asarray': _numeric.asarray,
                 'asanyarray': _numeric.asanyarray}
    # NB: Because most NumPy modules alias these functions when they use them,
    #     it's not sufficient to redefine np.asarray in _numeric: we need to
    #     replace the aliases in the modules.
    #     (assumption: aliases use the same function name)
    for mod in modules:
        if mod in _make_array_like_patched_modules:
            # Already patched by an outer context
            modules.remove(mod)
            continue
        for nm, f in new_funcs.items():
            if nm in mod.__dict__:
                #import pdb; pdb.set_trace()
                setattr(mod, nm, f)
    # Return control to code inside context
    try:
        yield None
    # Close context: Undo the monkey patching
    except Exception:
        raise
    finally:
        for mod in modules:
            for nm in old_funcs:
                # Iterating over .items() for some reason doesn't return the right values
                if nm in mod.__dict__:
                    setattr(mod, nm, old_funcs[nm])

>>>>>>> 28ab8f69

# %% [markdown]
# ## Memory footprint
# Memory required to store tensors, as a percentage of an equivalent tensor with dense storage.

# %%
if __name__ == "__main__":
    import sys
    curves = []
    for rank in [1, 2, 3, 4, 5, 6]:
        points = []
        for dim in [1, 2, 3, 4, 6, 8, 10, 20, 40, 80, 100]:
            # Dense size (measured in bytes; assume 64-bit values)
            dense = dim**rank*8 + 104  # 104: fixed overhead for arrays
            # SymmetricTensor size
            A = SymmetricTensor(rank=rank, dim=dim)
            # For dicts, getsizeof oly counts the number of keys/value pairs,
            # not the size of either of them.
            sym = sys.getsizeof(A)
            sym += sum(sys.getsizeof(k) + sys.getsizeof(v) for k,v in A.__dict__.items())
            sym += sum(sys.getsizeof(k) for k in A._data)
            sym += sum(A.get_class_size(σcls)*8 + 104 for σcls in A.perm_classes)
            # Append data point
            points.append((dim, sym/dense))
        curves.append(hv.Curve(points, kdims=['dimensions'], vdims=['size (rel. to dense)'],
                               label=f"rank = {rank}"))
        if rank > 4:
            curves[-1].opts(muted=True)
    fig = hv.Overlay(curves) * hv.HLine(1)
    fig.opts(hv.opts.HLine(color='grey', line_dash='dashed', line_width=2, alpha=0.5),
             hv.opts.Curve(width=500, logy=True, logx=True),
             hv.opts.Overlay(legend_position='right'))
    #display(fig)

# %% [markdown]
# ## Tests

# %%
if __name__ == "__main__":
    import pytest
    from statGLOW.utils import does_not_warn
    from collections import Counter
    def test_tensors() -> Generator:
        for d, r in itertools.product([2, 3, 4, 6, 8], [2, 3, 4, 5, 6]):
            yield SymmetricTensor(rank=r, dim=d)
    assert SymmetricTensor(rank=4, dim=3).perm_classes == \
        ['iiii', 'iiij', 'iijj', 'iijk', 'ijkl']

# %% [markdown]
# ### Combinatorics
#
# The tests below confirm that the permutation classes form a partition of tensor indices: the sum of their class sizes equals the total number of independent components in a symmetric tensor, which is given by
# $$\binom{d + r - 1}{r}\,.$$
# This is a well-known expression; it can be found for example [here](http://www.physics.mcgill.ca/~yangob/symmetric%20tensor.pdf).
# This test gives us good confidence that the methods `perm_classes` and `get_class_size` are correctly implemented.

    # %%
    for A in test_tensors():
        r = A.rank
        d = A.dim
        assert (sum(A.get_class_size(σcls) for σcls in A.perm_classes)
                == math.prod(range(d, d+r)) / math.factorial(r))

# %% [markdown]
# We now check if class multiplicities are correctly evaluated, to validate `get_class_multiplicity`. We do this by checking the identity
# $$\sum_\hat{σ} s_\hat{σ} = d^r\,.$$
# (Here $\hat{σ}$ is a permutation class and $s_{\hat{σ}}$ the size of that class.)

    # %%
    for A in test_tensors():
        r = A.rank
        d = A.dim
        assert (sum(A.get_class_size(σcls) * A.get_class_multiplicity(σcls)
                    for σcls in A.perm_classes)
                == d**r)

# %% [markdown]
# ### Iteration
#
# Test the index iterator, including examples given in the description of `index_iter`.

# %%
if __name__ == "__main__":
    assert list(index_iter((3,), 3))  == [(0,0,0), (1,1,1), (2,2,2)]
    assert list(index_iter((2,1), 2)) == [(0,0,1), (1,1, 0)]
    assert list(index_iter((2,1), 3)) == [(0,0,1), (0,0,2), (1,1,0), (1,1,2), (2,2,0), (2,2,1)]
    assert list(index_iter((2,2), 3)) == [(0,0,1,1), (0,0,2,2), (1,1,2,2)]

# %% [markdown]
# Test iteration.
#
# - `SymmetricTensor` gets initialized as a zero tensor, storing only one scalar per class.
# - Iteration still returns either $\binom{d + r - 1}{r}\,.$ or $d^r$ values (depending on whether it returns permutations of symmetric terms).
# - The `flat` iterators start by returning all diagonal components.
# - `index_class_iter` returns a unique index tuple (index class representative)
# - `index_class_iter` returns exactly one index $I$ for each index class, and each $I$ cannot be obtained from another via permutation.

    # %%
    for A in test_tensors():
        assert all(len(list(A.index_iter(σcls))) == len(list(A.indep_iter(σcls)))
                   for σcls in A.perm_classes)
        assert len(list(A.index_iter())) == len(list(A.indep_iter())) == A.size
        assert len(list(A.flat)) == len(list(A.flat_index)) == A.dim**A.rank
        # index_class_iter returns a unique index tuple
        I = next(A.index_class_iter())
        assert isinstance(I, tuple) and all(isinstance(i, int) for i in I)
        # index_class_iter returns a unique index I for each index class
        len({str(Counter(sorted(idx))) for idx in A.index_class_iter()}) == A.size

# %% [markdown]
# ### Indexing
#
# Test permutation standardization (computation of class representatives).

    # %%
    assert _get_index_representative((2,1,2))         == (2,2,1)
    assert _get_index_representative((1,1,2))         == (1,1,2)
    assert _get_index_representative((0,0))           == (0,0)
    assert _get_index_representative((5,4,3,3,2,1))   == (3,3,1,2,4,5)

# %% [markdown]
# Test indexing.

    # %%
    A = SymmetricTensor(3, 5)
    assert A['iij'] is A._data[(2,1)]

    b = 0
    sizes = [A.get_class_size(σcls) for σcls in A.perm_classes]
    for σcls, size in zip(A.perm_classes, sizes):
        if σcls == "iii":
            # Test indexing with both scalar and list entries
            A[σcls] = 0
        else:
            A[σcls] = np.arange(b, b+size)
        b += size

    assert A[1, 1, 1] == A['iii']
    assert A[0, 0, 3] == A['iij'][2]   # Preceded by: (0,0,1),(0,0,2)
    assert A[2, 2, 3] == A['iij'][10]  # Preceded by: (0,0,1–4),(1,1,0),(1,1,2–4),(2,2,0–1)
    assert A[1, 2, 3] == A['ijk'][6]   # Preceded by: (0,1,2—4),(0,2,3–4),(0,3,4)



# %%
if __name__ == "main":
    #subtensor generation with 1 index
    for A in test_tensors():
        for i in range(A.dim):
            assert (A[i].todense() == A.todense()[i]).any()
    #subtensor generation with multiple indices
    dim = 4
    rank = 4
    #test is_equal
    diagonal = np.random.rand(dim) 
    odiag1 = np.random.rand()
    odiag2 = np.random.rand() 
    A = SymmetricTensor(rank = rank, dim =dim)
    A['iiii'] = diagonal
    A['iiij'] = odiag1
    A['iijj'] = odiag2
    
    assert (A[0,1,:,:].todense() == A.todense()[0,1,::]).any()
    assert (A[0,1,:,:]).is_equal(A[1,0,:,:])
    assert (A[0,1,1,:]).is_equal(A[1,1,0,:])
    assert all([A[0,0,0,:][i] == A[0,0,0,i] for i in range(dim)])


    # %%
    #outer product
    A = next(test_tensors())
    B = next(test_tensors())
    Ad = A.todense()
    Bd = B.todense()
    assert (np.multiply.outer(A,B).todense() == np.multiply.outer(Ad,Bd)).any()

    # %%
    # Rank 3
    assert SymmetricTensor.is_subσcls('iii', 'ii')
    assert SymmetricTensor.is_subσcls('iij', 'ij')
    assert SymmetricTensor.is_subσcls('ijk', 'ij')
    assert not SymmetricTensor.is_subσcls('iii', 'ij')
    assert not SymmetricTensor.is_subσcls('ijk', 'ii')
    # Rank 4
    assert SymmetricTensor.is_subσcls('iiii', 'iii')
    assert SymmetricTensor.is_subσcls('iiii', 'ii')
    assert SymmetricTensor.is_subσcls('iijj', 'ij')
    assert SymmetricTensor.is_subσcls('iijj', 'iij')
    assert SymmetricTensor.is_subσcls('iijk', 'iij')
    assert SymmetricTensor.is_subσcls('iijk', 'ijk')
    assert SymmetricTensor.is_subσcls('iijk', 'ij')
    assert SymmetricTensor.is_subσcls('iijk', 'i')
    assert not SymmetricTensor.is_subσcls('iiii', 'ij')
    assert not SymmetricTensor.is_subσcls('iiii', 'ijk')
    assert not SymmetricTensor.is_subσcls('iijj', 'ijk')
    assert not SymmetricTensor.is_subσcls('iijk', 'ijkl')
    assert not SymmetricTensor.is_subσcls('iijk', 'iijj')
    assert not SymmetricTensor.is_subσcls('iijj', 'iii')

# %% [markdown]
# ### Assignement
#
# Test assignement: Assigning one value modifies all associated symmetric components.

    # %%
    A = SymmetricTensor(3, 3)
    A[1, 2, 0] = 1
    assert np.all(
        A.todense() ==
        np.array([[[0., 0., 0.],
                   [0., 0., 1.],
                   [0., 1., 0.]],

                  [[0., 0., 1.],
                   [0., 0., 0.],
                   [1., 0., 0.]],

                  [[0., 1., 0.],
                   [1., 0., 0.],
                   [0., 0., 0.]]])
    )

# %% [markdown]
# ### Serialization

    # %%
    class Foo(BaseModel):
        A: SymmetricTensor
        class Config:
            json_encoders = {Serializable: Serializable.json_encoder}
    foo = Foo(A=A)
    foo2 = Foo.parse_raw(foo.json())
    assert foo2.json() == foo.json()

# %% [markdown]
# ### Avoiding array coercion
#
# `asarray` works as one would expect (converts to dense array by default, does not convert if `like` argument is used).

# %%
if __name__ == "__main__":  
    A = SymmetricTensor(rank=2, dim=3)
    B = SymmetricTensor(rank=2, dim=3)
    with pytest.warns(UserWarning):
        assert type(np.asarray(A)) is np.ndarray
    # `like` argument is supported and avoids the conversion to dense array
    with does_not_warn(UserWarning):
        assert type(np.asarray(A, like=SymmetricTensor(0,0))) is SymmetricTensor

# %% [markdown]
# Test that the `make_array_like` context manager correctly binds custom functions to `asarray`, and cleans up correctly on exit.

    # %%
    # Context manager works as expected…
    with make_array_like(SymmetricTensor(0,0), np.core.einsumfunc):
        assert "<locals>" in str(np.core.einsumfunc.asanyarray)   # asanyarray has been substituted…
        np.einsum('iij', np.arange(8).reshape(2,2,2))  # …and einsum still works
        np.asarray(np.arange(3))                       # Plain asarray is untouched and still works
    # …and returns the module to its clean state on exit…
    assert "<locals>" not in str(np.core.einsumfunc.asanyarray)
    with pytest.warns(UserWarning):
        assert type(np.asarray(A)) is np.ndarray
    # …even when an error is raised within the context.
    try:
        with make_array_like(SymmetricTensor(0,0), np.core.einsumfunc):
            assert "<locals>" in str(np.core.einsumfunc.asanyarray)
            raise ValueError
    except ValueError:
        pass
    assert "<locals>" not in str(np.core.einsumfunc.asanyarray)

# %% [markdown]
# Test dispatched array functions which use the `make_array_like` decorator to avoid coercion.

# %%
with does_not_warn(UserWarning):
    np.einsum_path("ij,ik", A, B)
    np.einsum_path("ij,ik", np.ones((2,2)), np.ones((2,2)))

with make_array_like(SymmetricTensor(0,0), np.core.einsumfunc):
    with does_not_warn(UserWarning):
        np.einsum_path("ij,ik", A, B)
        np.einsum_path("ij,ik", np.ones((2,2)), np.ones((2,2)))

# %% [markdown]
# ### WIP
#
# *Ordering permutation classes.*
# At some point I thought I would need a scheme for ordering permutation classes (for implementing a hierarchy, where e.g. `'ijkl'` can be used as a default for `'iijk'`). I save it here in case it turns out to be useful after all.
#
# [![](https://mermaid.ink/img/eyJjb2RlIjoiZ3JhcGggVERcbiAgICBBW1wiQSA9IGlqa-KAplwiXSAtLT4gQ3t7XCJuQSA6PSAjIGRpZmZlcmVudCBpbmRpY2VzIGluIEE8YnI-bkIgOj0gIyBkaWZmZXJlbnQgaW5kaWNlcyBpbiBCPGJyPkUuZy4gaWlpaSA8IGlpampcIn19XG4gICAgQltcIkIgPSBpamvigKZcIl0gLS0-IENcbiAgICBDIC0tPnxuQSA8IG5CfCBEW0EgPCBCXVxuICAgIEMgLS0-fG5BID4gbkJ8IEVbQSA-IEJdXG4gICAgQyAtLT58bkEgPSBuQnwgRnt7XCJjQSA6PSAjIGRpZmZlcmVudCBpbmRleCBjb3VudHMgaW4gQTxicj5jQiA6PSAjIGRpZmZlcmVudCBpbmRleCBjb3VudHMgaW4gQjxicj5FLmcuIGlpamogPCBpaWlqXCJ9fVxuICAgIEYgLS0-fGNBIDwgY0J8IEdbQSA8IEJdXG4gICAgRiAtLT58Y0EgPiBjQnwgSFtBID4gQl1cbiAgICBGIC0tPnxjQSA9IGNCfCBJe3tcIm1BIDo9IGxvd2VzdCBpbmRleCBjb3VudCBpbiBBPGJyPm1CIDo9IGxvd2VzdCBpbmRleCBjb3VudCBpbiBCPGJyPkUuZy4gaWlpamogPCBpaWlpalwifX1cbiAgICBJIC0tPnxtQSA8IG1CfCBKW0EgPCBCXVxuICAgIEkgLS0-fG1BID4gbUJ8IEtbQSA-IEJdXG4gICAgSSAtLT58bUEgPSBtQnwgTXt7XCJzZWNvbmQgbG93ZXN0IGluZGV4IGNvdW50XCJ9fVxuICAgIE0gLS0-IE5bXCLigZ1cIl1cbiAgXG4gICAgc3R5bGUgTiBmaWxsOm5vbmUsIHN0cm9rZTpub25lIiwibWVybWFpZCI6eyJ0aGVtZSI6ImRlZmF1bHQifSwidXBkYXRlRWRpdG9yIjpmYWxzZSwiYXV0b1N5bmMiOnRydWUsInVwZGF0ZURpYWdyYW0iOmZhbHNlfQ)](https://mermaid-js.github.io/mermaid-live-editor/edit##eyJjb2RlIjoiZ3JhcGggVERcbiAgICBBW1wiQSA9IGlqa-KAplwiXSAtLT4gQ3t7XCJuQSA6PSAjIGRpZmZlcmVudCBpbmRpY2VzIGluIEE8YnI-bkIgOj0gIyBkaWZmZXJlbnQgaW5kaWNlcyBpbiBCPGJyPkUuZy4gaWlpaSA8IGlpampcIn19XG4gICAgQltcIkIgPSBpamvigKZcIl0gLS0-IENcbiAgICBDIC0tPnxuQSA8IG5CfCBEW0EgPCBCXVxuICAgIEMgLS0-fG5BID4gbkJ8IEVbQSA-IEJdXG4gICAgQyAtLT58bkEgPSBuQnwgRnt7XCJjQSA6PSAjIGRpZmZlcmVudCBpbmRleCBjb3VudHMgaW4gQTxicj5jQiA6PSAjIGRpZmZlcmVudCBpbmRleCBjb3VudHMgaW4gQjxicj5FLmcuIGlpamogPCBpaWlqXCJ9fVxuICAgIEYgLS0-fGNBIDwgY0J8IEdbQSA8IEJdXG4gICAgRiAtLT58Y0EgPiBjQnwgSFtBID4gQl1cbiAgICBGIC0tPnxjQSA9IGNCfCBJe3tcIm1BIDo9IGxvd2VzdCBpbmRleCBjb3VudCBpbiBBPGJyPm1CIDo9IGxvd2VzdCBpbmRleCBjb3VudCBpbiBCPGJyPkUuZy4gaWlpamogPCBpaWlpalwifX1cbiAgICBJIC0tPnxtQSA8IG1CfCBKW0EgPCBCXVxuICAgIEkgLS0-fG1BID4gbUJ8IEtbQSA-IEJdXG4gICAgSSAtLT58bUEgPSBtQnwgTXt7XCJzZWNvbmQgbG93ZXN0IGluZGV4IGNvdW50XCJ9fVxuICAgIE0gLS0-IE5bXCJcdOKBnVwiXVxuICBcbiAgICBzdHlsZSBOIGZpbGw6bm9uZSwgc3Ryb2tlOm5vbmUiLCJtZXJtYWlkIjoie1xuICBcInRoZW1lXCI6IFwiZGVmYXVsdFwiXG59IiwidXBkYXRlRWRpdG9yIjpmYWxzZSwiYXV0b1N5bmMiOnRydWUsInVwZGF0ZURpYWdyYW0iOmZhbHNlfQ)

# %% [markdown]
# ## Arithmetic

# %%
if __name__ == "__main__":
    rank = 4
    dim = 2
    #test addition
    test_tensor_1 = SymmetricTensor(rank=rank, dim=dim)
    test_tensor_1['iiii'] = np.random.rand(2)
    test_tensor_2 = np.add(test_tensor_1,1.0)
    test_tensor_3 = SymmetricTensor(rank=rank, dim=dim)
    for σcls in test_tensor_3.perm_classes:
                test_tensor_3[σcls] = 1.0
    test_tensor_4 =  test_tensor_2 - test_tensor_3
    print(test_tensor_1, test_tensor_4)
    assert test_tensor_4.is_equal(test_tensor_1, prec =1e-10)
    test_tensor_5 = np.multiply(test_tensor_2, -1)
    test_tensor_6 = np.multiply(test_tensor_5, -1)
    #test multiplication
    assert test_tensor_6.is_equal(test_tensor_2, prec =1e-10)
    test_tensor_7 = np.exp(test_tensor_2)
    test_tensor_8 = np.log(test_tensor_7)
    #test log, exp
    assert test_tensor_8.is_equal(test_tensor_2, prec =1e-10)



    



# %% [markdown]
# ### Tensordot

# %%
if __name__ == "__main__": 
    #outer product
    def transpose(A, axes):
        return np.transpose(A, axes)
    from itertools import permutations

    def symmetrize(dense_tensor):
        D = dense_tensor.ndim
        n = np.prod(range(1,D+1))  # Factorial – number of permutations
        return sum(transpose(dense_tensor, σaxes) for σaxes in permutations(range(D))) / n

    test_tensor_1d = test_tensor_1.todense()
    test_tensor_2d = test_tensor_2.todense()
    test_tensor_3d = test_tensor_3.todense()
    prec =1e-10
    test_tensor_8 = np.multiply.outer(test_tensor_2,test_tensor_3)
    assert (abs(test_tensor_8.todense()- symmetrize(np.multiply.outer(test_tensor_2d,test_tensor_3d)))<prec).any()
    test_tensor_9 = np.multiply.outer(test_tensor_1,test_tensor_3)
    assert (abs(test_tensor_9.todense() - symmetrize(np.multiply.outer(test_tensor_1d,test_tensor_3d)))<prec).any()

    test_tensor_10 = SymmetricTensor(rank=1, dim=2)
    test_tensor_10['i'] = [1,0]
    test_tensor_11 = SymmetricTensor(rank=1, dim=2)
    test_tensor_11['i'] = [0,1]
    test_tensor_12 = np.multiply.outer(test_tensor_10,test_tensor_11)
    assert test_tensor_12[0,0] ==0 and test_tensor_12[1,1] ==0
    assert test_tensor_12['ij'] == 0.5
    


    # %%
    #outer product with tensordot
    def test_tensordot(tensor_1, tensor_2, prec =1e-10): 
        test_tensor_13 = tensor_1.tensordot(tensor_2, axes =0)
        assert test_tensor_13.is_equal(np.multiply.outer(tensor_1,tensor_2))

        #Contract over first and last indices: 
        test_tensor_14 =  tensor_1.tensordot(tensor_2, axes =1)
        dense_tensor_14 = symmetrize(np.tensordot(tensor_1.todense(),
                                                  tensor_2.todense(),
                                                  axes =1 ))
        assert (abs(test_tensor_14.todense() - dense_tensor_14) <prec).any()
        test_tensor_141 =  tensor_1.tensordot(tensor_2, axes =(0,1))
        assert test_tensor_14.is_equal(test_tensor_141, prec = prec)

        #Contract over two first and last indices: 
        test_tensor_15 =  tensor_1.tensordot(tensor_2, axes =2)
        dense_tensor_15 = symmetrize(np.tensordot(tensor_1.todense(),
                                                  tensor_2.todense(),
                                                  axes =2 ))
        if isinstance(test_tensor_15, SymmetricTensor):
            assert (abs(test_tensor_15.todense() - dense_tensor_15) <prec).any()
        else: 
            assert test_tensor_15 == dense_tensor_15
        
        if tensor_1.rank >2 and tensor_2.rank >2: 
            test_tensor_16 =  tensor_1.tensordot(tensor_2, axes =((0,1,2),(0,1,2)))
            dense_tensor_16 = symmetrize(np.tensordot(tensor_1.todense(),
                                                  tensor_2.todense(),
                                                  axes =((0,1,2),(0,1,2)) ))
            dense_tensor_161 = symmetrize(np.tensordot(tensor_1.todense(),
                                                  tensor_2.todense(),
                                                  axes =((0,1,2),(2,1,0)) ))
            dense_tensor_162 = symmetrize(np.tensordot(tensor_1.todense(),
                                                  tensor_2.todense(),
                                                  axes =((0,1,2),(2,0,1)) ))
            assert (abs(test_tensor_16.todense() - dense_tensor_16) <prec).any()
            assert (abs(test_tensor_16.todense() - dense_tensor_161) <prec).any()
            assert (abs(test_tensor_16.todense() - dense_tensor_162) <prec).any()
        
    for A in [test_tensor_1, test_tensor_2, test_tensor_3, test_tensor_4,test_tensor_5,test_tensor_6, test_tensor_7, test_tensor_8]: 
        for B in [test_tensor_1, test_tensor_2, test_tensor_3, test_tensor_4,test_tensor_5,test_tensor_6, test_tensor_7, test_tensor_8]: 
            if A.rank +B.rank <= 8: #otherwise we can't convert to dense
                test_tensordot(A,B)
   


# %% [markdown]
# ## Copying and Equality

# %%
if __name__ == "__main__":
    rank = 4
    dim = 10
    #test is_equal
    diagonal = np.random.rand(dim) 
    odiag1 = np.random.rand()
    odiag2 = np.random.rand() 
    A = SymmetricTensor(rank = rank, dim =dim)
    B = SymmetricTensor(rank = rank, dim =dim)
    A['iiii'] = diagonal
    B['iiii'] = diagonal
    A['iiij'] = odiag1
    B['iiij'] = odiag1
    A['iijj'] = odiag2
    B['iijj'] = odiag2
    assert A.is_equal(B)
    
    #test copying
    C = A.copy()
    assert C.is_equal(A)<|MERGE_RESOLUTION|>--- conflicted
+++ resolved
@@ -28,12 +28,7 @@
 
 from typing import Union, ClassVar, Iterator, Generator, Dict, List, Tuple, Set
 import statGLOW
-<<<<<<< HEAD
-from statGLOW.smttask_ml.scityping import Array, Serializable
-from statGLOW.stats.einsum_tools import einsum_path, einsum
-=======
 from statGLOW.smttask_ml.scityping import Serializable, Array, DType
->>>>>>> 28ab8f69
 
 # %%
 if __name__ == "__main__":
@@ -615,33 +610,33 @@
 
     ## Translation functions ##
     # Mostly used internally, but part of the public API
-    
-    def copy(self): 
+
+    def copy(self):
         '''
         Return a copy of the current tensor
         '''
         return SymmetricTensor(dim = self.dim, rank = self.rank, data = self._data.copy())
-    
-    def is_equal(self, other, prec =None): 
+
+    def is_equal(self, other, prec =None):
         '''
-        Check current SymmetricTensor is equal to other. 
+        Check current SymmetricTensor is equal to other.
         '''
-        if not isinstance(other, SymmetricTensor): 
+        if not isinstance(other, SymmetricTensor):
             raise TypeError("Both tensors must be instances of SymmetricTensor for comparison")
         equal = True
-        if prec is None: 
-            for idx in self.index_class_iter(): 
+        if prec is None:
+            for idx in self.index_class_iter():
                 if not self[idx] == other[idx]:
                     equal = False
                     break
         else:
-            for idx in self.index_class_iter(): 
+            for idx in self.index_class_iter():
                 if not (abs(self[idx]- other[idx])<prec).any():
                     equal = False
                     break
         return equal
-            
-    
+
+
     @classmethod
     def get_perm_class(cls, key: Tuple[int]) -> str:
         """
@@ -766,26 +761,26 @@
         if isinstance(key, str):
             repeats = _get_perm_class(tuple(key))
             return self._data[repeats]
-        
+
         elif isinstance(key, tuple):
             if any([isinstance(i,slice) for i in key]) or isinstance(key, slice):
                 indices_fixed = [i for i in key if isinstance(i,int)]
                 slices = [i for i in key if isinstance(i,slice)]
                 #Check for subslicing
                 subslicing = False
-                for s in slices: 
-                    if any([x is not None for x in [s.start,s.step,s.stop]]): 
+                for s in slices:
+                    if any([x is not None for x in [s.start,s.step,s.stop]]):
                         subslicing = True
                         raise NotImplementedError("Indexing with subslicing (for example SymmetricTensor[1:3, 0,0]) is not"
                                                   " currently implemented. Only slices of the type"
                                                   "[i_1,...,i_n,:,...,:] with i_1,..., i_n all integers are allowed.")
-                
-                if not subslicing: 
+
+                if not subslicing:
                     C = self.copy()
-                    for i in indices_fixed: 
+                    for i in indices_fixed:
                         C = C[i]
                     return C
-                    
+
             else:
                 σcls, pos = self._convert_dense_index(key)
                 vals = self._data[σcls]
@@ -872,7 +867,7 @@
         if not all(issubclass(t, (SymmetricTensor, np.ndarray)) for t in types):
             return NotImplemented
         return HANDLED_FUNCTIONS[func](*args, **kwargs)
-            
+
     def __array_ufunc__(self, ufunc, method, *inputs, **kwargs):
         if method == "__call__":  # The "standard" ufunc, e.g. `multiply`, and not `multiply.outer`
             if ufunc in {np.add, np.multiply, np.divide, np.power}:  # Set of all ufuncs we want to support
@@ -907,7 +902,7 @@
             return NotImplemented  # NB: This is different from `raise NotImplementedError`
 
     # Implementations of operations
-    
+
     def __add__(self, other):
         return np.add(self, other)
     def __mul__(self, other):
@@ -945,7 +940,7 @@
                 # note \sum_i A_jkl..mi B_inop..z = \sum_i A_ijkl..m B_inop..z for A, B symmetric
                 return np.sum( [self.__getitem__(i).outer_product(other[i]) for i in range(self.dim)])
             elif axes ==2:
-                if self.rank < 2 or other.rank <2: 
+                if self.rank < 2 or other.rank <2:
                     raise ValueError("Both tensors must have rank >=2")
                 get_slice_index = lambda i,j,rank: (i,j,) +(slice(None,None,None),)*(rank-2)
                 C = np.sum([np.multiply.outer(self[get_slice_index(i,j,self.rank)],
@@ -961,78 +956,18 @@
                 C = np.sum([np.multiply.outer(self[get_slice_index(idx,self.rank)],
                                      other[get_slice_index(idx,other.rank)]) for idx in itertools.product(range(self.dim),repeat = rank_deduct)])
                 return C
-            elif isinstance(axes1,int): 
+            elif isinstance(axes1,int):
                 assert isinstance(axes2,int),  'axes must be either int, tuple of length 2, or tuple of tuples'
                 return self.tensordot(other, axes =1)
         else:
             raise NotImplementedError("Tensordot with more axes than two is currently not implemented.")
-<<<<<<< HEAD
-
-
-    def __array_ufunc__(self, ufunc, method, *inputs, **kwargs):
-        if method == "__call__":  # The "standard" ufunc, e.g. `multiply`, and not `multiply.outer`
-            if ufunc in {np.add, np.multiply, np.divide, np.power}:  # Set of all ufuncs we want to support
-                A, B = inputs   # FIXME: Check the shape of `inputs`. It might also be that we need `B = self` instead
-                if isinstance(A, (int, float)):
-                    C = self.__class__(dim=A.dim, rank=A.rank)
-                    for σcls in C.perm_classes:
-                        C[σcls] = ufunc(A, B[σcls])
-                    return C
-                elif isinstance(B, (int, float)):
-                    C = self.__class__(dim=A.dim, rank=A.rank)
-                    for σcls in C.perm_classes:
-                        C[σcls] = ufunc(A[σcls], B)
-                    return C
-                elif A.dim != B.dim or A.rank != B.rank:
-                    return NotImplemented
-                else:
-                    C = self.__class__(dim=A.dim, rank=A.rank)
-                    for σcls in C.perm_classes:
-                        C[σcls] = ufunc(A[σcls], B[σcls])  # This should always do the right whether, whether A[σcls] is a scalar or 1D array
-                    return C
-            elif ufunc in {np.exp, np.sin, np.cos, np.tan, np.cosh, np.sinh, np.tanh, np.sign, np.abs, np.sqrt, np.log}:  # Set of all ufuncs we want to support
-                A, = inputs   # FIXME: Check the shape of `inputs`. It might also be that we need `B = self` instead
-                C = self.__class__(dim=A.dim, rank=A.rank)
-                for σcls in C.perm_classes:
-                    C[σcls] = ufunc(A[σcls])  # This should always do the right whether, whether A[σcls] is a scalar or 1D array
-                return C
-            elif ufunc in {np.asanyarray}: #to make compatible with einsum
-                A, = inputs
-                return A
-        elif method == "outer":
-            A, B = inputs
-            return A.outer_product(B, ufunc = ufunc, **kwargs)
-        else:
-            return NotImplemented  # NB: This is different from `raise NotImplementedError`
-        
-    def __array_function__(self, func, types, args, kwargs):
-        if func not in {np.tensordot,}:
-            return NotImplemented
-        else: 
-            A, B, axes = args
-            return A.tensordot(B, axes=axes)
-            
-        # Note: this allows subclasses that don't override
-        # __array_function__ to handle SymmetricTensor objects
-        if not all(issubclass(t, MyArray) for t in types):
-            return NotImplemented
-
-    def __add__(self, other):
-        return np.add(self, other)
-    def __mul__(self, other):
-        return np.multiply(self, other)
-    def __sub__(self,other):
-        C = other*(-1)
-        return np.add(self, C)
-
-=======
-    
+
     ## Array creation, copy, etc. ##
-    
+
     def __array__(self):
         warn(f"Converting a SymmetricTensor to a dense NumPy array of shape {self.shape}.")
         return self.todense()
-    
+
     def asarray(self, dtype=None, order=None):
         new_data = {k: v.asarray(dtype, order) if isinstance(v, np.ndarray)
                        else v if v.dtype == dtype  # Scalars are always copied with astype – even when copy=False
@@ -1043,7 +978,7 @@
             return self
         else:
             return SymmetricTensor(self.rank, self.dim, new_data)
-        
+
     def asanyarray(self, dtype=None, order=None):
         new_data = {k: v.asanyarray(dtype, order) if isinstance(v, np.ndarray)
                        else v if v.dtype == dtype  # Scalars are always copied with astype – even when copy=False
@@ -1054,7 +989,7 @@
             return self
         else:
             return SymmetricTensor(self.rank, self.dim, new_data)
-    
+
     def astype(self, dtype, order, casting, subok=True, copy=True):
         new_data = {k: v.astype(dtype, order, casting, subok, copy) if isinstance(v, np.ndarray)
                        else v if v.dtype == dtype  # Scalars are always copied with astype – even when copy=False
@@ -1065,8 +1000,7 @@
             return self
         else:
             return SymmetricTensor(self.rank, self.dim, new_data)
-    
->>>>>>> 28ab8f69
+
     ## Public attributes & API ##
 
     @property
@@ -1283,32 +1217,32 @@
         but (1,1,1) <-> 'ijk' is not a subσcls of 'iiij' <-> (3,1).
         '''
         return len(σcls) >= len(subσcls) and all(a >= b for a, b in zip(σcls, subσcls))
-    
-    def split_legs(self, out_index, num_splits, split_into = 2): 
+
+    def split_legs(self, out_index, num_splits, split_into = 2):
         '''
         For SimpleFLOW activation layers, we want to sometimes create new tensors according to specific diagrammatic
-        rules. We here create Tensors which correspond to splitting num_splits legs of our tensor into split_into new legs. 
+        rules. We here create Tensors which correspond to splitting num_splits legs of our tensor into split_into new legs.
         each.'''
-        
+
         # when we split one leg into split_into new legs, we get split_into-1 additional legs out.
-        C = SymmetricTensor(dim = self.dim, rank = self.rank + num_splits*(split_into-1)) 
-        
+        C = SymmetricTensor(dim = self.dim, rank = self.rank + num_splits*(split_into-1))
+
         D = SymmetricTensor(dim = self.dim, rank = num_splits)
-        
+
         split_σclss = [σcls*split_into for σcls in D.perm_classes]
         for σcls in C.perm_classes:
             C[σcls] = [ self[σcls_1] for σcls_1 in self.perm_classes if C.is_subσcls(σcls,σcls_1)
-                       
-            
-            
-            
+
+
+
+
             ]
-            
-            
-        
-        
-    
-    
+
+
+
+
+
+
 
 # %% [markdown]
 # ### Implementation of the `__array_function__` protocol
@@ -1332,29 +1266,6 @@
 # - `einsum()` [**TODO**]
 
 # %%
-<<<<<<< HEAD
-if __name__ == "__main__":
-    rank = 4
-    dim = 2
-    #test addition
-    test_tensor_1 = SymmetricTensor(rank=rank, dim=dim)
-    test_tensor_1['iiii'] = np.random.rand(2)
-    test_tensor_2 = np.add(test_tensor_1,1.0)
-    test_tensor_3 = SymmetricTensor(rank=rank, dim=dim)
-    for tensor in [ test_tensor_1, test_tensor_2, test_tensor_3]:
-        print( tensor.shape )
-    operands = ('ijkk, kkno,nkqr->ijoqr', test_tensor_1, test_tensor_2, test_tensor_3)
-    #inputs_parsed = _parse_einsum_input(operands)
-    path = einsum_path('ijkl, kmno,nkqr->ijkmoqr', test_tensor_1, test_tensor_2, test_tensor_3)
-    #new_tensor = einsum('ijkl, kmno,nkqr->ijkmoqr', test_tensor_1, test_tensor_2, test_tensor_3)
-    
-    
-
-
-    # %%
-    path[1]
-    
-=======
 HANDLED_FUNCTIONS = {}
 
 def implements(numpy_function):
@@ -1427,10 +1338,10 @@
     Monkey patch NumPy so that the type of `like` is recognized as an array.
     Within this context, and within `module`, the default signature of `asarray(x)`
     and `asanyarray(x)` is changed to include `like=like` (instead of `like=None`).
-    
+
     .. Note:: Like must be an *instance* (not a type), and must implement the
        __array_function__ protocol. See NEP35 and NEP18.
-    
+
     .. Caution:: This as hack of the ugliest kind. Please use sparingly, and
        only when no better solution is available.
     """
@@ -1482,7 +1393,6 @@
                 if nm in mod.__dict__:
                     setattr(mod, nm, old_funcs[nm])
 
->>>>>>> 28ab8f69
 
 # %% [markdown]
 # ## Memory footprint
@@ -1637,14 +1547,14 @@
     dim = 4
     rank = 4
     #test is_equal
-    diagonal = np.random.rand(dim) 
+    diagonal = np.random.rand(dim)
     odiag1 = np.random.rand()
-    odiag2 = np.random.rand() 
+    odiag2 = np.random.rand()
     A = SymmetricTensor(rank = rank, dim =dim)
     A['iiii'] = diagonal
     A['iiij'] = odiag1
     A['iijj'] = odiag2
-    
+
     assert (A[0,1,:,:].todense() == A.todense()[0,1,::]).any()
     assert (A[0,1,:,:]).is_equal(A[1,0,:,:])
     assert (A[0,1,1,:]).is_equal(A[1,1,0,:])
@@ -1723,7 +1633,7 @@
 # `asarray` works as one would expect (converts to dense array by default, does not convert if `like` argument is used).
 
 # %%
-if __name__ == "__main__":  
+if __name__ == "__main__":
     A = SymmetricTensor(rank=2, dim=3)
     B = SymmetricTensor(rank=2, dim=3)
     with pytest.warns(UserWarning):
@@ -1803,7 +1713,7 @@
 
 
 
-    
+
 
 
 
@@ -1811,7 +1721,7 @@
 # ### Tensordot
 
 # %%
-if __name__ == "__main__": 
+if __name__ == "__main__":
     #outer product
     def transpose(A, axes):
         return np.transpose(A, axes)
@@ -1838,16 +1748,16 @@
     test_tensor_12 = np.multiply.outer(test_tensor_10,test_tensor_11)
     assert test_tensor_12[0,0] ==0 and test_tensor_12[1,1] ==0
     assert test_tensor_12['ij'] == 0.5
-    
+
 
 
     # %%
     #outer product with tensordot
-    def test_tensordot(tensor_1, tensor_2, prec =1e-10): 
+    def test_tensordot(tensor_1, tensor_2, prec =1e-10):
         test_tensor_13 = tensor_1.tensordot(tensor_2, axes =0)
         assert test_tensor_13.is_equal(np.multiply.outer(tensor_1,tensor_2))
 
-        #Contract over first and last indices: 
+        #Contract over first and last indices:
         test_tensor_14 =  tensor_1.tensordot(tensor_2, axes =1)
         dense_tensor_14 = symmetrize(np.tensordot(tensor_1.todense(),
                                                   tensor_2.todense(),
@@ -1856,17 +1766,17 @@
         test_tensor_141 =  tensor_1.tensordot(tensor_2, axes =(0,1))
         assert test_tensor_14.is_equal(test_tensor_141, prec = prec)
 
-        #Contract over two first and last indices: 
+        #Contract over two first and last indices:
         test_tensor_15 =  tensor_1.tensordot(tensor_2, axes =2)
         dense_tensor_15 = symmetrize(np.tensordot(tensor_1.todense(),
                                                   tensor_2.todense(),
                                                   axes =2 ))
         if isinstance(test_tensor_15, SymmetricTensor):
             assert (abs(test_tensor_15.todense() - dense_tensor_15) <prec).any()
-        else: 
+        else:
             assert test_tensor_15 == dense_tensor_15
-        
-        if tensor_1.rank >2 and tensor_2.rank >2: 
+
+        if tensor_1.rank >2 and tensor_2.rank >2:
             test_tensor_16 =  tensor_1.tensordot(tensor_2, axes =((0,1,2),(0,1,2)))
             dense_tensor_16 = symmetrize(np.tensordot(tensor_1.todense(),
                                                   tensor_2.todense(),
@@ -1880,12 +1790,12 @@
             assert (abs(test_tensor_16.todense() - dense_tensor_16) <prec).any()
             assert (abs(test_tensor_16.todense() - dense_tensor_161) <prec).any()
             assert (abs(test_tensor_16.todense() - dense_tensor_162) <prec).any()
-        
-    for A in [test_tensor_1, test_tensor_2, test_tensor_3, test_tensor_4,test_tensor_5,test_tensor_6, test_tensor_7, test_tensor_8]: 
-        for B in [test_tensor_1, test_tensor_2, test_tensor_3, test_tensor_4,test_tensor_5,test_tensor_6, test_tensor_7, test_tensor_8]: 
+
+    for A in [test_tensor_1, test_tensor_2, test_tensor_3, test_tensor_4,test_tensor_5,test_tensor_6, test_tensor_7, test_tensor_8]:
+        for B in [test_tensor_1, test_tensor_2, test_tensor_3, test_tensor_4,test_tensor_5,test_tensor_6, test_tensor_7, test_tensor_8]:
             if A.rank +B.rank <= 8: #otherwise we can't convert to dense
                 test_tensordot(A,B)
-   
+
 
 
 # %% [markdown]
@@ -1896,9 +1806,9 @@
     rank = 4
     dim = 10
     #test is_equal
-    diagonal = np.random.rand(dim) 
+    diagonal = np.random.rand(dim)
     odiag1 = np.random.rand()
-    odiag2 = np.random.rand() 
+    odiag2 = np.random.rand()
     A = SymmetricTensor(rank = rank, dim =dim)
     B = SymmetricTensor(rank = rank, dim =dim)
     A['iiii'] = diagonal
@@ -1908,7 +1818,7 @@
     A['iijj'] = odiag2
     B['iijj'] = odiag2
     assert A.is_equal(B)
-    
+
     #test copying
     C = A.copy()
     assert C.is_equal(A)